# Change Log
All notable changes to this project will be documented in this file.
This project aims to adhere to [Semantic Versioning](http://semver.org/).

<<<<<<< HEAD
## [2.5.1] - ?
### Changed
 - Upgraded HTTP Signatures dependency.
=======
## [2.6.0] - ?
### Fixed
 - [Listing a directory that doesn't exist will result in an UncheckedIOException that is difficult to trace](https://github.com/joyent/java-manta/issues/119)
>>>>>>> 951f50e6

## [2.5.0] - 2016-10-10
### Added
 - Setting HTTP Headers is now supported when making GET requests.
### Changed
 - Upgraded HTTP Signatures dependency.
 - Upgraded Apache HTTP Client.
 - Upgraded Google HTTP Client.

## [2.4.3] - 2016-09-22
### Changed
 - Wait / notify behavior in MantaObjectOutputStream was improved for close()
   events.
### Fixed
 - [Fix the contributing link to work online on github. Case-Sensitive links](https://github.com/joyent/java-manta/issues/117)
 - [Minor pom fixes and plugin/dependency version updates](https://github.com/joyent/java-manta/issues/118) 

## [2.4.2]
Version skipped due to a release error.

## [2.4.1] - 2016-06-14
### Fixed
 - [Specifying key content will conflict with the default key path](https://github.com/joyent/java-manta/issues/116)

## [2.4.0] - 2016-06-01
### Added
 - MantaSeekableByteChannel now extends from InputStream.
 - Added move method to MantaClient.
 - MantaClient.putDirectory now returns a boolean value indicating the 
   successful creation of a new directory.
 - Added OutputStream implementation that allows for uploads via an
   OutputStream.
 - Added support for uploading using File objects, thereby getting retryable
   requests.
 - Added support for uploading byte arrays directly, thereby getting retryable
   requests.
 - Added logging of load balancer IP upon exception. This is implemented using
   the SLF4J MDC class.
### Changed
 - Putting strings now acts as a retryable request.
 - Fixed retrying so that it works consistently with Google HTTP Client.
 - We try to discover the mime-type from the filename when it isn't set as
   part of the header.
### Fixed
 - [Unable to parse ISO 8601 mtime value from ObjectResponse object](https://github.com/joyent/java-manta/issues/114)
 
## [2.3.0] - 2016-04-22
### Changed
 - Upgraded http-signatures to 2.2.0 so that we are keeping pace with upstream
   changes.
 - Rejiggered Maven shade settings to better exclude certain dependencies and
   shade others so that they won't cause conflicts.
 - Upgraded Apache Commons Collections to 4.1 because it has security patches.
 - Added Apache Commons Lang as a dependency.
 - Added additional details about HTTP requests to all exceptions.
 - Changed license to MPLv2.

## [2.2.3] - 2016-03-12
### Added
 - We catch IOExceptions and rethrow them with additional debug output appended.
 
### Changed
 - Upgraded http-signatures to 2.0.2 so that we support native gmp on SmartOS. 

## [2.2.2] - 2016-01-13
### Changed
 - Changed signature algorithm log statement to debug from info.
 - Change DNS resolver implementation to randomly rotate among the IPs
   returned from DNS for the Manta host when using the ApacheHttpTransport.

## [2.2.1] - 2016-01-07
### Added
 - Added logging message for signing algorithm.
 - Added x-request-id output on HTTP errors.
 - Add toString methods for ConfigContext.

## [2.2.0] - 2016-01-02
### Added
 - Added http transport library configuration parameter.
 - We now honor TLS cipher suite parameters (https.cipherSuites) when using
   ApacheHttpTransport.
 - We now honor TLS protocols parameters (https.protocols) when using
   ApacheHttpTransport.
 - We now allow configuration of TLS protocols and ciphers.
 - Upgraded http-signatures library to 1.1.0.
 - We now allow you to disable HTTP signature based authentication
   altogether.
 - We now allow you to disable native code cryptographic performance
   enhancements.
 - We now enable HTTP signature caching by default with a TTL of 1000ms, but
   it can be disabled by setting it to 0ms.

## [2.1.0] - 2015-12-28
### Added
 - Added maximum connections configuration parameter.

## [2.0.0] - 2015-12-21
### Changed
 - MantaException now inherits from RuntimeException.
 - MantaClientHttpResponseException now inherits from IOException.
 - MantaUtils.inputStreamToString now supports specifying a Charset.
 - Changed newInstance() methods to constructors in MantaClient.
 - Changed to a multi-module Maven project.
 - Broke out integration tests into a separate Maven module so that we can
   test classes in their shaded state.
 - Bumped minimum Java version to 1.8.
 - Changed to a JDK 8 Stream model for streamable resources.
 - Many utility methods used for making HTTP requests have been moved to the
   HttpHelper class.

### Added
 - Added read-only support for NIO SeekableByteChannel streams.
 - Added support for recursive directory creation.
 - Added support for home directory path look up in ConfigContext.
 - Added MantaMetadata class for handling object metadata.
 - Added MantaHttpHeaders class for handling custom HTTP headers.
 - Added build to Travis CI.
 - Added closeQuietly() to MantaClient.
 - Added parsing of JSON error responses from Manta API.
 - Added error response enum MantaErrorCode.
 - Added support for signed URLs.
 - Added support for RBAC roles.
 - Added Manta compute job support.
 - Added HTTP retries as a configuration parameter.
 - Added additional Maven enforcer checks.

### Removed
 - Removed all non-context based constructors from MantaClient.

## [1.6.0] - 2015-11-11
### Changed
 - Massive reformatting and clean up of the entire code base.
 - We now use Apache HTTP Client to make all of our HTTP requests.

### Added
 - Added additional documentation.
 - Added system properties configuration support.
 - Added chained configuration context support.
 - Added configuration context unit tests.

### Fixed
 - [HTTP Content-Type header is not being read correctly](https://github.com/joyent/java-manta/issues/39)
 - [README specifies incorrect system property name for manta user](https://github.com/joyent/java-manta/issues/48)
 - [manta client recursive delete does not work](https://github.com/joyent/java-manta/issues/49)
 - [manta client listObjects method does not completely populate manta objects](https://github.com/joyent/java-manta/issues/51)
 - [Convert MantaObject.getMtime() to use an actual Java time type](https://github.com/joyent/java-manta/issues/33)

## [1.5.4] - 2015-10-31
### Changed
 - Project came under new leadership.
 - Unit test framework changed to TestNG.
 - MantaClient is no longer declared final.
 - Changed developer information in pom.xml.
 - More code formatting clean up and javadoc changes.

### Added
 - Added MantaUtils test cases.
 - Added additional key file path sanity checks.

## [1.5.3] - 2015-10-28
### Changed
 - Migrated logger to use slf4j.
 - Upgraded google-http-client to 1.19.0
 - Moved Junit Maven scope to test.
 - Upgraded JDK to 1.7 and replaced Commons IO method calls with standard library method calls.
 - Upgraded bouncycastle libraries to 1.51.
 - Maven now creates a shaded version that includes everything except bouncycastle and slf4j.
 - Bumped Maven dependency versions.
 - Enabled Manta unit tests to draw their configuration from environment variables.
 - Updated release documentation.

### Added
 - Added nexus release plugin.

### Fixed
 - Fixed checkstyle failures.
 - Fixed pom.xml settings so that it will properly release to Maven Central.<|MERGE_RESOLUTION|>--- conflicted
+++ resolved
@@ -2,15 +2,11 @@
 All notable changes to this project will be documented in this file.
 This project aims to adhere to [Semantic Versioning](http://semver.org/).
 
-<<<<<<< HEAD
-## [2.5.1] - ?
+## [2.6.0] - ?
 ### Changed
  - Upgraded HTTP Signatures dependency.
-=======
-## [2.6.0] - ?
 ### Fixed
- - [Listing a directory that doesn't exist will result in an UncheckedIOException that is difficult to trace](https://github.com/joyent/java-manta/issues/119)
->>>>>>> 951f50e6
+ - [Listing a directory that doesn't exist will result in an UncheckedIOException that is difficult to trace](https://github.com/joyent/java-manta/issues/119) 
 
 ## [2.5.0] - 2016-10-10
 ### Added
