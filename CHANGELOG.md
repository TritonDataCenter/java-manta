# Change Log
All notable changes to this project will be documented in this file.
This project aims to adhere to [Semantic Versioning](http://semver.org/).

<<<<<<< HEAD
## [x.x.x] - YYYY-MM-DD

 - Resolve issue where
   [MantaClient.getAsInputStream().close() throws MantaIOException](https://github.com/joyent/java-manta/issues/250)
   for encrypted objects with trailing HMAC. Infrequently an issue could occur where
   less bytes than requested were read and the stream was left in a bad state.
   This would prevent the underlying connection from being returned to the connection pool.
 - [Exception contexts now include SDK version.](https://github.com/joyent/java-manta/issues/254)
=======
## [3.1.1] - 2017-?
### Fixed
 - [MantaClient.move() does not support moving a file to a non-existent directory](https://github.com/joyent/java-manta/issues/256)
   This fix optionally allows users to recursively create a destination directory 
   structure on move(). This is useful for supporting third-party APIs/libraries
   that use this pattern due to a S3 first design. 
>>>>>>> 7a330ee5

## [3.1.0] - 2017-06-07

Several related URL encoding bugs have been fixed.  Objects with
non-alphanumeric characters created by java-manta may have been
created with unexpected encoding characters.  Only the object names
were affected, not the content.

### Changed
 - Paths with URL unsafe characters are now encoded correctly.
   Previously the
   [space character was being transformed](https://github.com/joyent/java-manta/issues/229)
   into a plus (`+`) character.  So a PUT to the Manta object
   `/user/stor/Hello World.txt`, would instead create
   `/user/stor/Hello+World.txt`.
 - All `MantaClient` operations now
   [consistently encode](https://github.com/joyent/java-manta/issues/230),
   and `MantaObject.getPath` always returns the original (not encoded)
   path.
 - Recursive directory creation will no longer
   [encode the path twice](https://github.com/joyent/java-manta/issues/231).
 - Gracefully handle missing JCE Unlimited Strength Policy by [only enabling stronger ciphers when
   they are allowed by the runtime](https://github.com/joyent/java-manta/issues/242).
   Installing the Unlimited Policy files where necessary is still strongly recommended.

## [3.0.0] - 2017-04-06
### Changed
 - Upgraded HTTP Signatures library to 4.0.1.
 - Moved configuration validation into a static method on ConfigContext.
 - Manta specific content-types are now contained in `MantaContentTypes`.
 - MantaClient.close() no longer throws Exception.
 - Liberalized boolean parsing in configuration - true, t, T, yes, and 1 are equal true.
 - Job related classes have been moved to the com.joyent.manta.client.jobs package.
 - In `BaseChainedConfigContext`, `setHttpsCiphers` has been renamed to 
   `setHttpsCipherSuites` to be in alignment with the getter of a similar name.
 - Request IDs are now generated using time-based UUIDs. 
### Added
 - Added version information to user agent and debug output. 
 - Added simple CLI to use for debugging.
 - Added configuration dump system property: manta.configDump
 - [Add JMX to monitor configuration and thread pools](https://github.com/joyent/java-manta/issues/133)
 - SettableConfigContext has been added as an interface to indicate that a given
   config context has settable properties.
 - Added isClosed() method to MantaClient.
 - Added HTTP buffer size configuration parameter.
 - Added TCP socket time out configuration parameter.
 - Added verify upload checksum configuration parameter.
 - Added upload buffer size configuration parameter.
 - Added getInputStream method that accepts byte range parameter.
 - Added support for client-side encryption.
 - Added support for server supported multipart.
 - Added support for client-side encrypted multipart upload.
 - Added support for client-side encrypted HTTP range download.
 - Added module supporting serializing encrypted MPU upload objects.
 - Added support for libnss via PKCS11.
 - Added support for FastMD5 native MD5 calculation.
 - Added support for single-second caching of HTTP signatures.
 - Added support for ECDSA and DSA HTTP signatures.
### Removed
 - Remove Google HTTP Client and replaced it with stand-alone Apache Commons HTTPClient.
 - Removed MantaCryptoException.
 - Removed signature cache TTL and HTTP transport configuration parameters because
   they are no longer relevant in the 3.0 implementation.  
### Fixed
 - [Convert IllegalArgumentException uses that are catching null to NPEs](https://github.com/joyent/java-manta/issues/126)
 - [Add capability to calculate a Content-MD5 on putting of objects](https://github.com/joyent/java-manta/issues/95) 

## [2.7.1] - 2016-11-11
### Added
 - Added id getter to MantaJobBuilder.Run. 
### Fixed
 - [Setting content type or metadata headers for multipart upload doesn't work](https://github.com/joyent/java-manta/issues/129)

## [2.7.0] - 2016-11-10
### Changed
 - Added `set -o pipefail` to multipart upload jobs so that we catch job failure
   states explicitly.
 - We now throw exceptions when ABORTED and UNKNOWN upload states are encountered
   when executing MantaMultipartManager.waitForCompletion().
 - We now explicitly handle InterruptedExceptions on MantaClient.close() by
   not exiting early and continuing to close all of the dangling resources.
 - Added check for SHA256 fingerprints. We error and display a message to inform
   the user to use a MD5 fingerprint for the time being.
 - We now store the multipart upload job id on the metadata of the metadata 
   object which allows us to get the job id without doing a listing.

## [2.6.0] - 2016-11-03
### Added
 - Added support for multipart uploads implemented as Manta jobs.
### Changed
 - Upgraded HTTP Signatures dependency.
 - Resolved numerous compiler warnings.
 - Improvements in recursive delete operations.
### Fixed
 - [Listing a directory that doesn't exist will result in an UncheckedIOException that is difficult to trace](https://github.com/joyent/java-manta/issues/119)
 - [Listing jobs will cause HTTP pool resource leaks](https://github.com/joyent/java-manta/issues/127)

## [2.5.0] - 2016-10-10
### Added
 - Setting HTTP Headers is now supported when making GET requests.
### Changed
 - Upgraded HTTP Signatures dependency.
 - Upgraded Apache HTTP Client.
 - Upgraded Google HTTP Client.
 - Resolved compiler warnings for MantaSSLSocketFactory and HttpRequestFactoryProvider.

## [2.4.3] - 2016-09-22
### Changed
 - Wait / notify behavior in MantaObjectOutputStream was improved for close()
   events.
### Fixed
 - [Fix the contributing link to work online on github. Case-Sensitive links](https://github.com/joyent/java-manta/issues/117)
 - [Minor pom fixes and plugin/dependency version updates](https://github.com/joyent/java-manta/issues/118) 

## [2.4.2]
Version skipped due to a release error.

## [2.4.1] - 2016-06-14
### Fixed
 - [Specifying key content will conflict with the default key path](https://github.com/joyent/java-manta/issues/116)

## [2.4.0] - 2016-06-01
### Added
 - MantaSeekableByteChannel now extends from InputStream.
 - Added move method to MantaClient.
 - MantaClient.putDirectory now returns a boolean value indicating the 
   successful creation of a new directory.
 - Added OutputStream implementation that allows for uploads via an
   OutputStream.
 - Added support for uploading using File objects, thereby getting retryable
   requests.
 - Added support for uploading byte arrays directly, thereby getting retryable
   requests.
 - Added logging of load balancer IP upon exception. This is implemented using
   the SLF4J MDC class.
### Changed
 - Putting strings now acts as a retryable request.
 - Fixed retrying so that it works consistently with Google HTTP Client.
 - We try to discover the mime-type from the filename when it isn't set as
   part of the header.
### Fixed
 - [Unable to parse ISO 8601 mtime value from ObjectResponse object](https://github.com/joyent/java-manta/issues/114)
 
## [2.3.0] - 2016-04-22
### Changed
 - Upgraded http-signatures to 2.2.0 so that we are keeping pace with upstream
   changes.
 - Rejiggered Maven shade settings to better exclude certain dependencies and
   shade others so that they won't cause conflicts.
 - Upgraded Apache Commons Collections to 4.1 because it has security patches.
 - Added Apache Commons Lang as a dependency.
 - Added additional details about HTTP requests to all exceptions.
 - Changed license to MPLv2.

## [2.2.3] - 2016-03-12
### Added
 - We catch IOExceptions and rethrow them with additional debug output appended.
 
### Changed
 - Upgraded http-signatures to 2.0.2 so that we support native gmp on SmartOS. 

## [2.2.2] - 2016-01-13
### Changed
 - Changed signature algorithm log statement to debug from info.
 - Change DNS resolver implementation to randomly rotate among the IPs
   returned from DNS for the Manta host when using the ApacheHttpTransport.

## [2.2.1] - 2016-01-07
### Added
 - Added logging message for signing algorithm.
 - Added x-request-id output on HTTP errors.
 - Add toString methods for ConfigContext.

## [2.2.0] - 2016-01-02
### Added
 - Added http transport library configuration parameter.
 - We now honor TLS cipher suite parameters (https.cipherSuites) when using
   ApacheHttpTransport.
 - We now honor TLS protocols parameters (https.protocols) when using
   ApacheHttpTransport.
 - We now allow configuration of TLS protocols and ciphers.
 - Upgraded http-signatures library to 1.1.0.
 - We now allow you to disable HTTP signature based authentication
   altogether.
 - We now allow you to disable native code cryptographic performance
   enhancements.
 - We now enable HTTP signature caching by default with a TTL of 1000ms, but
   it can be disabled by setting it to 0ms.

## [2.1.0] - 2015-12-28
### Added
 - Added maximum connections configuration parameter.

## [2.0.0] - 2015-12-21
### Changed
 - MantaException now inherits from RuntimeException.
 - MantaClientHttpResponseException now inherits from IOException.
 - MantaUtils.inputStreamToString now supports specifying a Charset.
 - Changed newInstance() methods to constructors in MantaClient.
 - Changed to a multi-module Maven project.
 - Broke out integration tests into a separate Maven module so that we can
   test classes in their shaded state.
 - Bumped minimum Java version to 1.8.
 - Changed to a JDK 8 Stream model for streamable resources.
 - Many utility methods used for making HTTP requests have been moved to the
   HttpHelper class.

### Added
 - Added read-only support for NIO SeekableByteChannel streams.
 - Added support for recursive directory creation.
 - Added support for home directory path look up in ConfigContext.
 - Added MantaMetadata class for handling object metadata.
 - Added MantaHttpHeaders class for handling custom HTTP headers.
 - Added build to Travis CI.
 - Added closeQuietly() to MantaClient.
 - Added parsing of JSON error responses from Manta API.
 - Added error response enum MantaErrorCode.
 - Added support for signed URLs.
 - Added support for RBAC roles.
 - Added Manta compute job support.
 - Added HTTP retries as a configuration parameter.
 - Added additional Maven enforcer checks.

### Removed
 - Removed all non-context based constructors from MantaClient.

## [1.6.0] - 2015-11-11
### Changed
 - Massive reformatting and clean up of the entire code base.
 - We now use Apache HTTP Client to make all of our HTTP requests.

### Added
 - Added additional documentation.
 - Added system properties configuration support.
 - Added chained configuration context support.
 - Added configuration context unit tests.

### Fixed
 - [HTTP Content-Type header is not being read correctly](https://github.com/joyent/java-manta/issues/39)
 - [README specifies incorrect system property name for manta user](https://github.com/joyent/java-manta/issues/48)
 - [manta client recursive delete does not work](https://github.com/joyent/java-manta/issues/49)
 - [manta client listObjects method does not completely populate manta objects](https://github.com/joyent/java-manta/issues/51)
 - [Convert MantaObject.getMtime() to use an actual Java time type](https://github.com/joyent/java-manta/issues/33)

## [1.5.4] - 2015-10-31
### Changed
 - Project came under new leadership.
 - Unit test framework changed to TestNG.
 - MantaClient is no longer declared final.
 - Changed developer information in pom.xml.
 - More code formatting clean up and javadoc changes.

### Added
 - Added MantaUtils test cases.
 - Added additional key file path sanity checks.

## [1.5.3] - 2015-10-28
### Changed
 - Migrated logger to use slf4j.
 - Upgraded google-http-client to 1.19.0
 - Moved Junit Maven scope to test.
 - Upgraded JDK to 1.7 and replaced Commons IO method calls with standard library method calls.
 - Upgraded bouncycastle libraries to 1.51.
 - Maven now creates a shaded version that includes everything except bouncycastle and slf4j.
 - Bumped Maven dependency versions.
 - Enabled Manta unit tests to draw their configuration from environment variables.
 - Updated release documentation.

### Added
 - Added nexus release plugin.

### Fixed
 - Fixed checkstyle failures.
 - Fixed pom.xml settings so that it will properly release to Maven Central.<|MERGE_RESOLUTION|>--- conflicted
+++ resolved
@@ -2,23 +2,18 @@
 All notable changes to this project will be documented in this file.
 This project aims to adhere to [Semantic Versioning](http://semver.org/).
 
-<<<<<<< HEAD
-## [x.x.x] - YYYY-MM-DD
-
+## [3.1.1] - 2017-?
+### Fixed
+ - [MantaClient.move() does not support moving a file to a non-existent directory](https://github.com/joyent/java-manta/issues/256)
+   This fix optionally allows users to recursively create a destination directory 
+   structure on move(). This is useful for supporting third-party APIs/libraries
+   that use this pattern due to a S3 first design. 
  - Resolve issue where
    [MantaClient.getAsInputStream().close() throws MantaIOException](https://github.com/joyent/java-manta/issues/250)
    for encrypted objects with trailing HMAC. Infrequently an issue could occur where
    less bytes than requested were read and the stream was left in a bad state.
    This would prevent the underlying connection from being returned to the connection pool.
- - [Exception contexts now include SDK version.](https://github.com/joyent/java-manta/issues/254)
-=======
-## [3.1.1] - 2017-?
-### Fixed
- - [MantaClient.move() does not support moving a file to a non-existent directory](https://github.com/joyent/java-manta/issues/256)
-   This fix optionally allows users to recursively create a destination directory 
-   structure on move(). This is useful for supporting third-party APIs/libraries
-   that use this pattern due to a S3 first design. 
->>>>>>> 7a330ee5
+ - Exception contexts now [include SDK version.](https://github.com/joyent/java-manta/issues/254)
 
 ## [3.1.0] - 2017-06-07
 
