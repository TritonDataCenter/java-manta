--- conflicted
+++ resolved
@@ -3,6 +3,8 @@
 This project aims to adhere to [Semantic Versioning](http://semver.org/).
 
 ## [3.2.3-SNAPSHOT] - Coming soon!
+### Fixed
+ - [UnsupportedOperationException when getting a 0 byte file using `MantaClient.getAsInputStream`](https://github.com/joyent/java-manta/issues/408)
 
 ### Added
  - Client metrics can now be enabled by selecting a reporting mode with the
@@ -33,11 +35,7 @@
  - [Underlying stream is not closed by `MantaEncryptedObjectInputStream` for range requests with certain ciphers](https://github.com/joyent/java-manta/issues/398)
  - [Improved error messages for missing or invalid private keys.](https://github.com/joyent/java-manta/pull/415)
  - [Exceptions relating to object type expectations are too generic](https://github.com/joyent/java-manta/issues/403)
-<<<<<<< HEAD
- - [UnsupportedOperationException when getting a 0 byte file using `MantaClient.getAsInputStream`](https://github.com/joyent/java-manta/issues/408)
-=======
  - [Integration test regression](https://github.com/joyent/java-manta/pull/417)
->>>>>>> df85f98f
 
 ## [3.2.1] - 2017-12-01
 ### Added
