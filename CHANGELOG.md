# Change Log
All notable changes to this project will be documented in this file.
This project aims to adhere to [Semantic Versioning](http://semver.org/).

## [3.1.x]
### Fixed
 - Potential file corruption caused by automatic retries as a result of
   [503 responses](https://github.com/joyent/java-manta/issues/295)
   when utilizing client-side encryption with regular PUT requests.
 - MPU finalization meant it was impossible to retry last part in case of
   [503 responses](https://github.com/joyent/java-manta/issues/297).
 - Object content verification of standard PUT requests was being
   skipped if the server [omitted the computed MD5](https://github.com/joyent/java-manta/issues/298)
   from the response.

## [3.1.5] - 2017-07-28
### Fixed
 - MPU retries still [causing file corruption](https://github.com/joyent/java-manta/issues/290)
   when server responds with 503 Service Unavailable. Apache HttpClient code path audited to ensure
   no other automatic retries can occur.

## [3.1.4] - 2017-07-21
### Changed
 - The heuristics for guessing Content-Type have been adjusted to give
   [more consistent](https://github.com/joyent/java-manta/issues/276)
   results across platforms.
### Fixed
<<<<<<< HEAD
 - [`mvn integration-test site` fails enforce-ban-duplicate-classes](https://github.com/joyent/java-manta/issues/270)
=======
 - When using encryption in combination with Multipart Uploads,
   [automatic retries](https://github.com/joyent/java-manta/issues/284) triggered by the underlying HTTP
   library could cause file corruption. In case of a network error automatically certain requests would be retried
   transparently (e.g. those backed by `File`s and `byte[]` data). This caused authentication and encryption state
   erroneously include the partial content from the initial request. As a result of this fix encrypted MPU operations
   will utilize the BouncyCastle cryptography library even when libnss (PKCS#11) is installed.
>>>>>>> 3ac779e8

## [3.1.3] - 2017-06-29
### Fixed
 - [`Digest` not reset in DigestedEntity](https://github.com/joyent/java-manta/pull/280)
   leading to `MantaChecksumFailedException` when the entity is reused during automatic retry.
 - [MantaChecksumFailedException](https://github.com/joyent/java-manta/pull/275)
   lacking exception context.

## [3.1.2] - 2017-06-22
### Fixed
 - [`InputStream` left open in EncryptingEntity and EncryptingPartEntity](https://github.com/joyent/java-manta/pull/264)
   leading to space from deleted files not being reclaimed until JVM shutdown.

## [3.1.1] - 2017-06-14
### Changed
 - Added additional error context information for IOExceptions thrown
   during read() in encrypted streams.
### Fixed
 - [MantaClient.move() does not support moving a file to a non-existent directory](https://github.com/joyent/java-manta/issues/256)
   This fix optionally allows users to recursively create a destination directory 
   structure on move(). This is useful for supporting third-party APIs/libraries
   that use this pattern due to a S3 first design. 
 - Resolve issue where
   [MantaClient.getAsInputStream().close() throws MantaIOException](https://github.com/joyent/java-manta/issues/250)
   for encrypted objects with trailing HMAC. Infrequently an issue could occur where
   less bytes than requested were read and the stream was left in a bad state.
   This would prevent the underlying connection from being returned to the connection pool.
 - Exception contexts now [include SDK version.](https://github.com/joyent/java-manta/issues/254)

## [3.1.0] - 2017-06-07

Several related URL encoding bugs have been fixed.  Objects with
non-alphanumeric characters created by java-manta may have been
created with unexpected encoding characters.  Only the object names
were affected, not the content.

### Changed
 - Paths with URL unsafe characters are now encoded correctly.
   Previously the
   [space character was being transformed](https://github.com/joyent/java-manta/issues/229)
   into a plus (`+`) character.  So a PUT to the Manta object
   `/user/stor/Hello World.txt`, would instead create
   `/user/stor/Hello+World.txt`.
 - All `MantaClient` operations now
   [consistently encode](https://github.com/joyent/java-manta/issues/230),
   and `MantaObject.getPath` always returns the original (not encoded)
   path.
 - Recursive directory creation will no longer
   [encode the path twice](https://github.com/joyent/java-manta/issues/231).
 - Gracefully handle missing JCE Unlimited Strength Policy by [only enabling stronger ciphers when
   they are allowed by the runtime](https://github.com/joyent/java-manta/issues/242).
   Installing the Unlimited Policy files where necessary is still strongly recommended.

## [3.0.0] - 2017-04-06
### Changed
 - Upgraded HTTP Signatures library to 4.0.1.
 - Moved configuration validation into a static method on ConfigContext.
 - Manta specific content-types are now contained in `MantaContentTypes`.
 - MantaClient.close() no longer throws Exception.
 - Liberalized boolean parsing in configuration - true, t, T, yes, and 1 are equal true.
 - Job related classes have been moved to the com.joyent.manta.client.jobs package.
 - In `BaseChainedConfigContext`, `setHttpsCiphers` has been renamed to 
   `setHttpsCipherSuites` to be in alignment with the getter of a similar name.
 - Request IDs are now generated using time-based UUIDs. 
### Added
 - Added version information to user agent and debug output. 
 - Added simple CLI to use for debugging.
 - Added configuration dump system property: manta.configDump
 - [Add JMX to monitor configuration and thread pools](https://github.com/joyent/java-manta/issues/133)
 - SettableConfigContext has been added as an interface to indicate that a given
   config context has settable properties.
 - Added isClosed() method to MantaClient.
 - Added HTTP buffer size configuration parameter.
 - Added TCP socket time out configuration parameter.
 - Added verify upload checksum configuration parameter.
 - Added upload buffer size configuration parameter.
 - Added getInputStream method that accepts byte range parameter.
 - Added support for client-side encryption.
 - Added support for server supported multipart.
 - Added support for client-side encrypted multipart upload.
 - Added support for client-side encrypted HTTP range download.
 - Added module supporting serializing encrypted MPU upload objects.
 - Added support for libnss via PKCS11.
 - Added support for FastMD5 native MD5 calculation.
 - Added support for single-second caching of HTTP signatures.
 - Added support for ECDSA and DSA HTTP signatures.
### Removed
 - Remove Google HTTP Client and replaced it with stand-alone Apache Commons HTTPClient.
 - Removed MantaCryptoException.
 - Removed signature cache TTL and HTTP transport configuration parameters because
   they are no longer relevant in the 3.0 implementation.  
### Fixed
 - [Convert IllegalArgumentException uses that are catching null to NPEs](https://github.com/joyent/java-manta/issues/126)
 - [Add capability to calculate a Content-MD5 on putting of objects](https://github.com/joyent/java-manta/issues/95) 

## [2.7.1] - 2016-11-11
### Added
 - Added id getter to MantaJobBuilder.Run. 
### Fixed
 - [Setting content type or metadata headers for multipart upload doesn't work](https://github.com/joyent/java-manta/issues/129)

## [2.7.0] - 2016-11-10
### Changed
 - Added `set -o pipefail` to multipart upload jobs so that we catch job failure
   states explicitly.
 - We now throw exceptions when ABORTED and UNKNOWN upload states are encountered
   when executing MantaMultipartManager.waitForCompletion().
 - We now explicitly handle InterruptedExceptions on MantaClient.close() by
   not exiting early and continuing to close all of the dangling resources.
 - Added check for SHA256 fingerprints. We error and display a message to inform
   the user to use a MD5 fingerprint for the time being.
 - We now store the multipart upload job id on the metadata of the metadata 
   object which allows us to get the job id without doing a listing.

## [2.6.0] - 2016-11-03
### Added
 - Added support for multipart uploads implemented as Manta jobs.
### Changed
 - Upgraded HTTP Signatures dependency.
 - Resolved numerous compiler warnings.
 - Improvements in recursive delete operations.
### Fixed
 - [Listing a directory that doesn't exist will result in an UncheckedIOException that is difficult to trace](https://github.com/joyent/java-manta/issues/119)
 - [Listing jobs will cause HTTP pool resource leaks](https://github.com/joyent/java-manta/issues/127)

## [2.5.0] - 2016-10-10
### Added
 - Setting HTTP Headers is now supported when making GET requests.
### Changed
 - Upgraded HTTP Signatures dependency.
 - Upgraded Apache HTTP Client.
 - Upgraded Google HTTP Client.
 - Resolved compiler warnings for MantaSSLSocketFactory and HttpRequestFactoryProvider.

## [2.4.3] - 2016-09-22
### Changed
 - Wait / notify behavior in MantaObjectOutputStream was improved for close()
   events.
### Fixed
 - [Fix the contributing link to work online on github. Case-Sensitive links](https://github.com/joyent/java-manta/issues/117)
 - [Minor pom fixes and plugin/dependency version updates](https://github.com/joyent/java-manta/issues/118) 

## [2.4.2]
Version skipped due to a release error.

## [2.4.1] - 2016-06-14
### Fixed
 - [Specifying key content will conflict with the default key path](https://github.com/joyent/java-manta/issues/116)

## [2.4.0] - 2016-06-01
### Added
 - MantaSeekableByteChannel now extends from InputStream.
 - Added move method to MantaClient.
 - MantaClient.putDirectory now returns a boolean value indicating the 
   successful creation of a new directory.
 - Added OutputStream implementation that allows for uploads via an
   OutputStream.
 - Added support for uploading using File objects, thereby getting retryable
   requests.
 - Added support for uploading byte arrays directly, thereby getting retryable
   requests.
 - Added logging of load balancer IP upon exception. This is implemented using
   the SLF4J MDC class.
### Changed
 - Putting strings now acts as a retryable request.
 - Fixed retrying so that it works consistently with Google HTTP Client.
 - We try to discover the mime-type from the filename when it isn't set as
   part of the header.
### Fixed
 - [Unable to parse ISO 8601 mtime value from ObjectResponse object](https://github.com/joyent/java-manta/issues/114)
 
## [2.3.0] - 2016-04-22
### Changed
 - Upgraded http-signatures to 2.2.0 so that we are keeping pace with upstream
   changes.
 - Rejiggered Maven shade settings to better exclude certain dependencies and
   shade others so that they won't cause conflicts.
 - Upgraded Apache Commons Collections to 4.1 because it has security patches.
 - Added Apache Commons Lang as a dependency.
 - Added additional details about HTTP requests to all exceptions.
 - Changed license to MPLv2.

## [2.2.3] - 2016-03-12
### Added
 - We catch IOExceptions and rethrow them with additional debug output appended.
 
### Changed
 - Upgraded http-signatures to 2.0.2 so that we support native gmp on SmartOS. 

## [2.2.2] - 2016-01-13
### Changed
 - Changed signature algorithm log statement to debug from info.
 - Change DNS resolver implementation to randomly rotate among the IPs
   returned from DNS for the Manta host when using the ApacheHttpTransport.

## [2.2.1] - 2016-01-07
### Added
 - Added logging message for signing algorithm.
 - Added x-request-id output on HTTP errors.
 - Add toString methods for ConfigContext.

## [2.2.0] - 2016-01-02
### Added
 - Added http transport library configuration parameter.
 - We now honor TLS cipher suite parameters (https.cipherSuites) when using
   ApacheHttpTransport.
 - We now honor TLS protocols parameters (https.protocols) when using
   ApacheHttpTransport.
 - We now allow configuration of TLS protocols and ciphers.
 - Upgraded http-signatures library to 1.1.0.
 - We now allow you to disable HTTP signature based authentication
   altogether.
 - We now allow you to disable native code cryptographic performance
   enhancements.
 - We now enable HTTP signature caching by default with a TTL of 1000ms, but
   it can be disabled by setting it to 0ms.

## [2.1.0] - 2015-12-28
### Added
 - Added maximum connections configuration parameter.

## [2.0.0] - 2015-12-21
### Changed
 - MantaException now inherits from RuntimeException.
 - MantaClientHttpResponseException now inherits from IOException.
 - MantaUtils.inputStreamToString now supports specifying a Charset.
 - Changed newInstance() methods to constructors in MantaClient.
 - Changed to a multi-module Maven project.
 - Broke out integration tests into a separate Maven module so that we can
   test classes in their shaded state.
 - Bumped minimum Java version to 1.8.
 - Changed to a JDK 8 Stream model for streamable resources.
 - Many utility methods used for making HTTP requests have been moved to the
   HttpHelper class.

### Added
 - Added read-only support for NIO SeekableByteChannel streams.
 - Added support for recursive directory creation.
 - Added support for home directory path look up in ConfigContext.
 - Added MantaMetadata class for handling object metadata.
 - Added MantaHttpHeaders class for handling custom HTTP headers.
 - Added build to Travis CI.
 - Added closeQuietly() to MantaClient.
 - Added parsing of JSON error responses from Manta API.
 - Added error response enum MantaErrorCode.
 - Added support for signed URLs.
 - Added support for RBAC roles.
 - Added Manta compute job support.
 - Added HTTP retries as a configuration parameter.
 - Added additional Maven enforcer checks.

### Removed
 - Removed all non-context based constructors from MantaClient.

## [1.6.0] - 2015-11-11
### Changed
 - Massive reformatting and clean up of the entire code base.
 - We now use Apache HTTP Client to make all of our HTTP requests.

### Added
 - Added additional documentation.
 - Added system properties configuration support.
 - Added chained configuration context support.
 - Added configuration context unit tests.

### Fixed
 - [HTTP Content-Type header is not being read correctly](https://github.com/joyent/java-manta/issues/39)
 - [README specifies incorrect system property name for manta user](https://github.com/joyent/java-manta/issues/48)
 - [manta client recursive delete does not work](https://github.com/joyent/java-manta/issues/49)
 - [manta client listObjects method does not completely populate manta objects](https://github.com/joyent/java-manta/issues/51)
 - [Convert MantaObject.getMtime() to use an actual Java time type](https://github.com/joyent/java-manta/issues/33)

## [1.5.4] - 2015-10-31
### Changed
 - Project came under new leadership.
 - Unit test framework changed to TestNG.
 - MantaClient is no longer declared final.
 - Changed developer information in pom.xml.
 - More code formatting clean up and javadoc changes.

### Added
 - Added MantaUtils test cases.
 - Added additional key file path sanity checks.

## [1.5.3] - 2015-10-28
### Changed
 - Migrated logger to use slf4j.
 - Upgraded google-http-client to 1.19.0
 - Moved Junit Maven scope to test.
 - Upgraded JDK to 1.7 and replaced Commons IO method calls with standard library method calls.
 - Upgraded bouncycastle libraries to 1.51.
 - Maven now creates a shaded version that includes everything except bouncycastle and slf4j.
 - Bumped Maven dependency versions.
 - Enabled Manta unit tests to draw their configuration from environment variables.
 - Updated release documentation.

### Added
 - Added nexus release plugin.

### Fixed
 - Fixed checkstyle failures.
 - Fixed pom.xml settings so that it will properly release to Maven Central.<|MERGE_RESOLUTION|>--- conflicted
+++ resolved
@@ -12,6 +12,7 @@
  - Object content verification of standard PUT requests was being
    skipped if the server [omitted the computed MD5](https://github.com/joyent/java-manta/issues/298)
    from the response.
+ - [`mvn integration-test site` fails enforce-ban-duplicate-classes](https://github.com/joyent/java-manta/issues/270)
 
 ## [3.1.5] - 2017-07-28
 ### Fixed
@@ -25,16 +26,12 @@
    [more consistent](https://github.com/joyent/java-manta/issues/276)
    results across platforms.
 ### Fixed
-<<<<<<< HEAD
- - [`mvn integration-test site` fails enforce-ban-duplicate-classes](https://github.com/joyent/java-manta/issues/270)
-=======
  - When using encryption in combination with Multipart Uploads,
    [automatic retries](https://github.com/joyent/java-manta/issues/284) triggered by the underlying HTTP
    library could cause file corruption. In case of a network error automatically certain requests would be retried
    transparently (e.g. those backed by `File`s and `byte[]` data). This caused authentication and encryption state
    erroneously include the partial content from the initial request. As a result of this fix encrypted MPU operations
    will utilize the BouncyCastle cryptography library even when libnss (PKCS#11) is installed.
->>>>>>> 3ac779e8
 
 ## [3.1.3] - 2017-06-29
 ### Fixed
