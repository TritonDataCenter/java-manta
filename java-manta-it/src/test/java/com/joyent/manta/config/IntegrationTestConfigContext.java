--- conflicted
+++ resolved
@@ -126,13 +126,12 @@
         return generateSuiteBasePath(config) + testBaseName + SEPARATOR;
     }
 
-<<<<<<< HEAD
     public static String generateBucketsBasePath(final ConfigContext config, final String testBaseName) {
         return generateSuiteBasePath(config) + testBaseName + SEPARATOR + "buckets" + SEPARATOR;
-=======
+    }
+  
     public static String generateBasePathWithoutSeparator(final ConfigContext config, final String testBaseName) {
         return generateSuiteBasePath(config) + testBaseName;
->>>>>>> 6721eee6
     }
 
     public static void cleanupTestDirectory(final MantaClient mantaClient, final String testPathPrefix) throws IOException {
