/*
<<<<<<< HEAD
 * Copyright (c) 2018-2019, Joyent, Inc. All rights reserved.
=======
 * Copyright (c) 2016-2019, Joyent, Inc. All rights reserved.
>>>>>>> 0a0df02b
 *
 * This Source Code Form is subject to the terms of the Mozilla Public
 * License, v. 2.0. If a copy of the MPL was not distributed with this
 * file, You can obtain one at http://mozilla.org/MPL/2.0/.
 */
package com.joyent.manta.http;

import com.codahale.metrics.Counter;
import com.codahale.metrics.MetricFilter;
import com.codahale.metrics.MetricRegistry;
import com.joyent.manta.client.MantaClient;
import com.joyent.manta.client.crypto.AesCtrCipherDetails;
import com.joyent.manta.client.crypto.SecretKeyUtils;
import com.joyent.manta.client.crypto.SupportedCipherDetails;
import com.joyent.manta.client.helper.IntegrationTestHelper;
import com.joyent.manta.config.ChainedConfigContext;
import com.joyent.manta.config.ConfigContext;
import com.joyent.manta.config.DefaultsConfigContext;
import com.joyent.manta.config.EncryptionAuthenticationMode;
import com.joyent.manta.config.IntegrationTestConfigContext;
import com.joyent.manta.config.MantaClientMetricConfiguration;
import com.joyent.manta.config.MetricReporterMode;
import com.joyent.test.util.MantaAssert;
import com.joyent.test.util.MantaFunction;
import org.apache.commons.io.IOUtils;
import org.apache.commons.lang3.ArrayUtils;
import org.apache.commons.lang3.StringUtils;
import org.apache.commons.lang3.tuple.ImmutablePair;
import org.apache.commons.lang3.tuple.Pair;
import org.slf4j.Logger;
import org.slf4j.LoggerFactory;
import org.testng.Assert;
import org.testng.SkipException;
import org.testng.annotations.AfterClass;
import org.testng.annotations.BeforeMethod;
import org.testng.annotations.BeforeClass;
import org.testng.annotations.Optional;
import org.testng.annotations.Parameters;
import org.testng.annotations.Test;

import javax.crypto.SecretKey;
import java.io.IOException;
import java.io.InputStream;
import java.net.URL;
import java.time.Duration;
import java.time.Instant;
import java.util.ArrayList;
import java.util.Arrays;
import java.util.Base64;
import java.util.Collections;
import java.util.HashMap;
import java.util.List;
import java.util.Map;
import java.util.SortedMap;
import java.util.UUID;
import java.util.concurrent.TimeUnit;

import static java.lang.Math.floorDiv;
import static java.util.Objects.requireNonNull;
import static org.testng.Assert.assertEquals;
import static org.testng.Assert.assertTrue;
import static org.testng.Assert.fail;

/**
 * <p>
 * This class encapsulates the situations meant to be remedied by {@link com.joyent.manta.http.ApacheHttpGetResponseEntityContentContinuator}
 * for manual verification.
 * </p>
 * <p>
 * Until either 1. the missing functionality is added to WireMock or 2. Charles Web Proxy allows dynamic request
 * termination through its control panel, integration testing of {@link com.joyent.manta.http.ApacheHttpGetResponseEntityContentContinuator}
 * will require manual user intervention. There is more griping about this (and a Github issue link) in the final
 * paragraph of this JavaDoc.
 * </p>
 * <p>
 * Users are expected to have access to <a href="https://www.charlesproxy.com/">Charles Web Proxy</a> or some other
 * configured proxy designed to cause request failures in a controlled fashion. This test specifically requires turning
 * on throttling so that the download is artificially slowed (giving the operator time to react) and then manually
 * cancelling GET requests in order to trigger the continuator. Warning log messages are written out in a very obvious
 * fashion indicating when each test is about to start and when user intervention is no longer required. If the test
 * operator does not terminate any requests the test will fail when it notices no metrics were recorded.
 * </p>
 * <p>
 * Since we want to make it possible to run this test without a code change this test throws a {@link
 * org.testng.SkipException} if the proxy settings are missing. We expect to find the following settings to not be
 * blank:
 * <ul>
 * <li>http.proxyHost</li>
 * <li>http.proxyPort</li>
 * <li>https.proxyHost</li>
 * <li>https.proxyPort</li>
 * </ul>
 * Assuming the proxy is running locally, these values can be set using the {@code -D} flag when starting the JVM. For
 * example, this test can be invoked with Maven using the following command line:
 * <code>mvn verify -DfailIfNoTests=false -Dtest=ApacheHttpGetResponseEntityContentContinuatorIT
 * -Dhttp.proxyHost=127.0.0.1 -Dhttp.proxyPort=8888 -Dhttps.proxyHost=127.0.0.1 -Dhttps.proxyPort=8888</code> or to run
 * a single test case:
 * <code>mvn verify -DfailIfNoTests=false -Dtest=ApacheHttpGetResponseEntityContentContinuatorIT#regularObjectDownloadUnencrypted
 * -Dhttp.proxyHost=127.0.0.1 -Dhttp.proxyPort=8888 -Dhttps.proxyHost=127.0.0.1 -Dhttps.proxyPort=8888</code>
 * </p>
 * <p>Remember to also pass system properties for client configuration (manta.username/etc.) or set the values in the
 * environment (MANTA_USERNAME/etc).</p>
 * <p>
 * Also note that since several other test cases cover the interactions between {@link
 * com.joyent.manta.util.InputStreamContinuator} and {@link com.joyent.manta.client.crypto.MantaEncryptedObjectInputStream}
 * we only test with a single key strength for each cipher.
 * </p>
 * <p>
 * Recommended throttle preset for Charles Web Proxy: 256K ISDN/DSL
 * </p>
 * <p>
 * Recommended testing procedure:
 * <ul>
 * <li>Start Charles Web Proxy locally</li>
 * <li>Run the test class or an individual test method, making sure to pass the aforementioned system properties</li>
 * <li>As a sanity check, this class uploads and downloads one file for each cipher tested before actually starting any
 * test methods. The use of a "null" cipher means no encryption.</li>
 * <li>Watch the logs for " >>> Pausing for 15s...." which will occur before each test method is run. This gives the
 * tester time to clear the Charles Web Proxy request log and enable throttling.</li>
 * <li>Once the actual request is in flight, (logs show " --- Starting [plain|range] [encrypted|unencrypted] download")
 * the tester should manually terminate the next GET request that shows up in Charles Web Proxy. This can be done as
 * many times as desired.
 * </li>
 * <li>
 * Assuming at least a single request was forcefully terminated, the test case should pass. If the tester forgets to
 * terminate a request, an AssertionError will be thrown when the test sees that no continuation metrics were recorded.
 * </li>
 * </ul>
 * </p>
 * <p>
 * We would ideally automate this with <a href="">WireMock</a> but there is currently
 * <a href="https://github.com/tomakehurst/wiremock/issues/966">no way to configure</a> it to simulate failures
 * exclusively in the response body. Similarly, while Charles Web Proxy allows users to enable a control interface over
 * HTTP it provides no way to terminate in-flight requests.
 * </p>
 */
@Test(groups = {"range-downloads", "buckets"}, singleThreaded = true)
public class ApacheHttpGetResponseEntityContentContinuatorIT {

    private static final Logger LOG = LoggerFactory.getLogger(ApacheHttpGetResponseEntityContentContinuatorIT.class);

    private static final URL STUB_RESOURCE = requireNonNull(Thread.currentThread()
                                                                    .getContextClassLoader()
                                                                    .getResource("Master-Yoda.jpg"));

    private static final byte[] STUB_PLAINTEXT_OBJECT_CONTENT;

    private static final String METRIC_NAME = "get-continuations-recovered-exception-";

    static {
        byte[] plaintextObjectContent = null;
        try {
            plaintextObjectContent = IOUtils.toByteArray(STUB_RESOURCE);
        } catch (final IOException e) {
            LOG.warn("Couldn't load test resource content");
        }

        STUB_PLAINTEXT_OBJECT_CONTENT = plaintextObjectContent;
    }

    private final String testPathPrefix;

    private final ConfigContext dummyConfig;

    private final Map<SupportedCipherDetails, Pair<String, SecretKey>> cipherToObjectAndSecretKey;

    public ApacheHttpGetResponseEntityContentContinuatorIT(final @Optional String testType) throws IOException {
        dummyConfig = new IntegrationTestConfigContext(false);
        final String testName = this.getClass().getSimpleName();
        final MantaClient mantaClient = new MantaClient(dummyConfig);

        testPathPrefix = IntegrationTestHelper.setupTestPath(dummyConfig, mantaClient,
                testName, testType);

        final HashMap<SupportedCipherDetails, Pair<String, SecretKey>> cipherToPathAndKey = new HashMap<>();
        cipherToPathAndKey.put(null,
                               ImmutablePair.of(generatePath(),
                                                null));
        cipherToPathAndKey.put(AesCtrCipherDetails.INSTANCE_128_BIT,
                               ImmutablePair.of(generatePath(),
                                                SecretKeyUtils.generate(AesCtrCipherDetails.INSTANCE_128_BIT)));

        cipherToObjectAndSecretKey = Collections.unmodifiableMap(cipherToPathAndKey);
    }

    @BeforeClass
    @Parameters({"testType"})
    public void prepare(final @Optional String testType) throws IOException {
        // this only needs to be run once but since the constructor shouldn't throw it's placed here
        verifyProxyInUse();

        final MantaClient unencryptedClient = prepareClient(null, null, null);
        final MantaClient encryptedClient = prepareClient(AesCtrCipherDetails.INSTANCE_128_BIT, null, null);

        // we want to upload both encrypted and unencrypted copies of the same file
        // the same parent directory is used for both
        IntegrationTestHelper.createTestBucketOrDirectory(unencryptedClient, testPathPrefix, testType);
        final String unencryptedObjectPath = cipherToObjectAndSecretKey.get(null).getLeft();
        final String encryptedObjectPath = cipherToObjectAndSecretKey.get(AesCtrCipherDetails.INSTANCE_128_BIT).getLeft();
        unencryptedClient.put(unencryptedObjectPath, STUB_PLAINTEXT_OBJECT_CONTENT);
        encryptedClient.put(encryptedObjectPath, STUB_PLAINTEXT_OBJECT_CONTENT);

        unencryptedClient.existsAndIsAccessible(unencryptedObjectPath);
        unencryptedClient.existsAndIsAccessible(encryptedObjectPath);

        assertEquals(IOUtils.toByteArray(unencryptedClient.getAsInputStream(unencryptedObjectPath)),
                     STUB_PLAINTEXT_OBJECT_CONTENT);
        assertEquals(IOUtils.toByteArray(encryptedClient.getAsInputStream(encryptedObjectPath)),
                     STUB_PLAINTEXT_OBJECT_CONTENT);

        // make sure that it's possible to build a new encrypted client and still decrypt the file/metadata
        // (i.e. prepareClient is generating and managing secret keys properly)
        assertEquals(IOUtils.toByteArray(prepareClient(AesCtrCipherDetails.INSTANCE_128_BIT,
                                                       null,
                                                       null).getAsInputStream(encryptedObjectPath)),
                     STUB_PLAINTEXT_OBJECT_CONTENT);
    }

    @BeforeMethod
    public void beforemethod() {
        LOG.warn(" >>> Pausing for 15s to allow tester to enable throttling and prepare to terminate requests");
        StringBuilder sb = new StringBuilder();
        for (int i = 0; i < 15; i++) {
            try {
                sb.append('.');
                LOG.warn(" >>> Paused" + sb.toString());
                TimeUnit.SECONDS.sleep(1);
            } catch (final InterruptedException e) {
                Thread.currentThread().interrupt();
                LOG.warn(
                        "We were interrupted while waiting for throttling to be enabled, this test class may fail if "
                                + "the human was not ready");
            }
        }
    }

    @AfterClass
    public void teardown() throws IOException {
        LOG.warn(" <<< Finishing download continuation tests. You can stop manually terminating requests now.");

        try (final MantaClient cleanupClient = prepareClient(null, null, null)) {
            IntegrationTestHelper.cleanupTestBucketOrDirectory(cleanupClient, testPathPrefix);
        }
    }

    public void regularObjectDownloadUnencrypted() throws IOException {
        final MetricRegistry metrics = new MetricRegistry();
        final SupportedCipherDetails cipherDetails = null;

        final MantaClient client = prepareClient(cipherDetails, -1, metrics);
        final String unencryptedObjectPath = cipherToObjectAndSecretKey.get(cipherDetails).getLeft();

        final Instant downloadStart = Instant.now();
        LOG.info(" --- Starting plain unencrypted object download of {}", unencryptedObjectPath);
        try (final InputStream in = client.getAsInputStream(unencryptedObjectPath)) {
            assertEquals(IOUtils.toByteArray(in), STUB_PLAINTEXT_OBJECT_CONTENT);
        }
        LOG.info(" --- Finished plain unencrypted download, took: {}s",
                 Duration.between(downloadStart, Instant.now()).getSeconds());

        final Counter exceptions = extractExceptionCounter(metrics);
        assertTrue(0 < exceptions.getCount());

        client.delete(unencryptedObjectPath);
        MantaAssert.assertResponseFailureCode(404,
                (MantaFunction<Object>) () -> client.get(unencryptedObjectPath));
        client.close();
    }

    public void rangeObjectDownloadUnencrypted() throws IOException {
        final MetricRegistry metrics = new MetricRegistry();
        final SupportedCipherDetails cipherDetails = null;

        final MantaClient client = prepareClient(cipherDetails, -1, metrics);
        final String unencryptedObjectPath = cipherToObjectAndSecretKey.get(cipherDetails).getLeft();

        final MantaHttpHeaders headers = new MantaHttpHeaders();

        // start haflway into the file
        final int offset = floorDiv(STUB_PLAINTEXT_OBJECT_CONTENT.length, 2);
        headers.setRange(new HttpRange.UnboundedRequest(offset).render());

        LOG.info(" --- Starting range unencrypted object download of range {} of {}",
                 headers.getRange(),
                 unencryptedObjectPath);
        final byte[] received;
        final Instant downloadStart = Instant.now();
        try (final InputStream in = client.getAsInputStream(unencryptedObjectPath, headers)) {
            received = IOUtils.toByteArray(in);
        }
        LOG.info(" --- Finished plain encrypted download, took: {}s",
                 Duration.between(downloadStart, Instant.now()).getSeconds());

        assertEquals(received,
                     ArrayUtils.subarray(STUB_PLAINTEXT_OBJECT_CONTENT, offset, STUB_PLAINTEXT_OBJECT_CONTENT.length));

        final Counter exceptions = extractExceptionCounter(metrics);
        assertTrue(0 < exceptions.getCount());

        client.delete(unencryptedObjectPath);
        MantaAssert.assertResponseFailureCode(404,
                (MantaFunction<Object>) () -> client.get(unencryptedObjectPath));
        client.close();
    }

    public void regularObjectDownloadEncrypted() throws IOException {
        final MetricRegistry metrics = new MetricRegistry();
        final SupportedCipherDetails cipherDetails = AesCtrCipherDetails.INSTANCE_128_BIT;
        final String encryptedObjectPath = cipherToObjectAndSecretKey.get(cipherDetails).getLeft();

        final MantaClient client = prepareClient(cipherDetails, -1, metrics);
        final Instant downloadStart = Instant.now();
        LOG.info(" --- Starting plain encrypted object download of {}", encryptedObjectPath);
        try (final InputStream in = client.getAsInputStream(encryptedObjectPath)) {
            assertEquals(IOUtils.toByteArray(in), STUB_PLAINTEXT_OBJECT_CONTENT);
        }
        LOG.info(" --- Finished plain encrypted download, took: {}s",
                 Duration.between(downloadStart, Instant.now()).getSeconds());

        final Counter exceptions = extractExceptionCounter(metrics);
        assertTrue(0 < exceptions.getCount());

        client.delete(encryptedObjectPath);
        MantaAssert.assertResponseFailureCode(404,
                (MantaFunction<Object>) () -> client.get(encryptedObjectPath));
        client.close();
    }

    public void rangeObjectDownloadEncrypted() throws IOException {
        final MetricRegistry metrics = new MetricRegistry();
        final SupportedCipherDetails cipherDetails = AesCtrCipherDetails.INSTANCE_128_BIT;
        final String encryptedObjectPath = cipherToObjectAndSecretKey.get(cipherDetails).getLeft();

        final MantaClient client = prepareClient(cipherDetails, -1, metrics, EncryptionAuthenticationMode.Optional);
        // Avoid "HTTP range requests (random reads) aren't supported when using client-side encryption in mandatory authentication mode."
        // The other tests don't need to set this because they use the HttpClient, not HttpHelper which enforces this

        final MantaHttpHeaders headers = new MantaHttpHeaders();

        // start haflway into the file
        final int offset = floorDiv(STUB_PLAINTEXT_OBJECT_CONTENT.length, 2);
        headers.setRange(new HttpRange.BoundedRequest(offset, STUB_PLAINTEXT_OBJECT_CONTENT.length - 1).render());

        LOG.info(" --- Starting range encrypted object download of range {} of {}",
                 headers.getRange(),
                 encryptedObjectPath);

        final byte[] received;
        final Instant downloadStart = Instant.now();
        try (final InputStream in = client.getAsInputStream(encryptedObjectPath, headers)) {
            received = IOUtils.toByteArray(in);
        }
        LOG.info(" --- Finished range encrypted download, took: {}s",
                 Duration.between(downloadStart, Instant.now()).getSeconds());

        assertEquals(received,
                     ArrayUtils.subarray(STUB_PLAINTEXT_OBJECT_CONTENT, offset, STUB_PLAINTEXT_OBJECT_CONTENT.length));

        client.delete(encryptedObjectPath);
        MantaAssert.assertResponseFailureCode(404,
                (MantaFunction<Object>) () -> client.get(encryptedObjectPath));
        client.close();
    }

    private String generatePath() {
        return String.format("%s%s", this.testPathPrefix, UUID.randomUUID());
    }

    private MantaClient prepareClient(final SupportedCipherDetails cipherDetails,
                                      final Integer continuations,
                                      final MetricRegistry metrics) {
        return prepareClient(cipherDetails, continuations, metrics, EncryptionAuthenticationMode.Mandatory);
    }

    private MantaClient prepareClient(final SupportedCipherDetails cipherDetails,
                                      final Integer continuations,
                                      final MetricRegistry metrics,
                                      final EncryptionAuthenticationMode encryptionAuthenticationMode) {
        // we have to preserve the SecretKey created
        final ChainedConfigContext config = new ChainedConfigContext(dummyConfig);

        if (cipherDetails != null) {
            config.setClientEncryptionEnabled(true);
            config.setEncryptionAlgorithm(cipherDetails.getCipherId());
            config.setEncryptionKeyId("continuator-integration-test-encryption-key");
            final SecretKey secretKey = cipherToObjectAndSecretKey.get(cipherDetails).getRight();
            config.setEncryptionPrivateKeyBytes(secretKey.getEncoded());

            // we could actually
            if (encryptionAuthenticationMode != null) {
                config.setEncryptionAuthenticationMode(encryptionAuthenticationMode);
            } else {
                config.setEncryptionAuthenticationMode(EncryptionAuthenticationMode.Mandatory);
            }

            LOG.info("Secret key used for continuator test (base64, cipher: {}): [{}]",
                     cipherDetails.getCipherId(),
                     Base64.getEncoder().encodeToString(secretKey.getEncoded()));
        }

        if (continuations != null) {
            config.setDownloadContinuations(continuations);
        }

        // just to be safe, explicitly set the buffer size to the 4K default
        config.setHttpBufferSize(DefaultsConfigContext.DEFAULT_HTTP_BUFFER_SIZE);

        final MantaClientMetricConfiguration metricConfig;
        if (metrics != null) {
            metricConfig = new MantaClientMetricConfiguration(UUID.randomUUID(),
                                                              metrics,
                                                              MetricReporterMode.JMX,
                                                              null);
        } else {
            metricConfig = null;
        }

        final MantaClient mantaClient = new MantaClient(config,
                                                        null,
                                                        metricConfig);

        if (!mantaClient.existsAndIsAccessible(config.getMantaHomeDirectory())) {
            Assert.fail("Invalid credentials, cannot proceed with test suite");
        }

        return mantaClient;
    }

    private static void verifyProxyInUse() {
        List<String> proxyProps = Arrays.asList(
                "http.proxyHost",
                "http.proxyPort",
                "https.proxyHost",
                "https.proxyPort");

        ArrayList<String> missingProps = new ArrayList<>();

        for (String prop : proxyProps) {
            if (null == System.getProperty(prop)) {
                missingProps.add(prop);
            }
        }

        if (missingProps.isEmpty()) {
            return;
        }

        final String message =
                "Skipping ApacheHttpGetResponseEntityContentContinuatorIT because proxy settings were missing: "
                        + StringUtils.join(missingProps);

        LOG.warn(message);

        throw new SkipException(message);
    }

    private static final MetricFilter METRIC_FILTER_CONTINUATIONS_HISTOGRAM = MetricFilter.startsWith(METRIC_NAME);

    private static Counter extractExceptionCounter(final MetricRegistry metrics) {
        final SortedMap<String, Counter> counters = metrics.getCounters(METRIC_FILTER_CONTINUATIONS_HISTOGRAM);

        if (counters.isEmpty()) {
            fail("No continuations were recorded!");
        }

        // we can grab any relevant counter, they are never created without also being incremented
        final Counter counter = counters.get(counters.firstKey());

        if (counter == null) {
            fail("No continuations were recorded (though it seemed like there would be)!");
        }

        return counter;
    }
}<|MERGE_RESOLUTION|>--- conflicted
+++ resolved
@@ -1,9 +1,5 @@
 /*
-<<<<<<< HEAD
- * Copyright (c) 2018-2019, Joyent, Inc. All rights reserved.
-=======
- * Copyright (c) 2016-2019, Joyent, Inc. All rights reserved.
->>>>>>> 0a0df02b
+ * Copyright (c) 2018-2020, Joyent, Inc. All rights reserved.
  *
  * This Source Code Form is subject to the terms of the Mozilla Public
  * License, v. 2.0. If a copy of the MPL was not distributed with this
