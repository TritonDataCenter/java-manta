--- conflicted
+++ resolved
@@ -33,6 +33,7 @@
 import java.io.File;
 import java.io.IOException;
 import java.io.InputStream;
+import java.io.FileInputStream;
 import java.net.URL;
 import java.util.ArrayList;
 import java.util.Arrays;
@@ -466,7 +467,6 @@
                             });
     }
 
-<<<<<<< HEAD
     public final void properlyClosesStreamsAfterUpload() throws IOException {
         final URL testResource = Thread.currentThread().getContextClassLoader().getResource(TEST_FILENAME);
         Assert.assertNotNull(testResource, "Test file missing");
@@ -493,6 +493,4 @@
         Stream<MantaMultipartUploadTuple> partsStream = Arrays.stream(parts);
         multipart.complete(upload, partsStream);
     }
-=======
->>>>>>> e686ad30
 }