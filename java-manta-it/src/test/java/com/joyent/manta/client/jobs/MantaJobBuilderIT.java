/*
 * Copyright (c) 2015-2020, Joyent, Inc. All rights reserved.
 *
 * This Source Code Form is subject to the terms of the Mozilla Public
 * License, v. 2.0. If a copy of the MPL was not distributed with this
 * file, You can obtain one at http://mozilla.org/MPL/2.0/.
 */
package com.joyent.manta.client.jobs;

import com.joyent.manta.client.MantaClient;
import com.joyent.manta.client.helper.IntegrationTestHelper;
import com.joyent.manta.config.ConfigContext;
import com.joyent.manta.config.IntegrationTestConfigContext;
import com.joyent.manta.exception.MantaClientHttpResponseException;
import com.joyent.manta.exception.MantaErrorCode;
import org.slf4j.Logger;
import org.slf4j.LoggerFactory;
import org.testng.Assert;
import org.testng.SkipException;
import org.testng.annotations.AfterClass;
import org.testng.annotations.BeforeClass;
import org.testng.annotations.Optional;
import org.testng.annotations.Parameters;
import org.testng.annotations.Test;

import java.io.BufferedReader;
import java.io.IOException;
import java.io.Reader;
import java.io.StringReader;
import java.util.List;
import java.util.UUID;
import java.util.stream.Collectors;

/**
 * Tests the execution of Manta compute jobs using the builder fluent interface.
<<<<<<< HEAD
 * <p>Note: Jobs are disabled for the Manta Buckets environment.</p>
=======
 *
 * <p>
 * Since we want to make it possible to run this test without a code change, this test throws a {@link
 * org.testng.SkipException} if jobs are disabled for the "manta.user" account.
 * </p>
 *
 * @author <a href="https://github.com/nairashwin952013">Ashwin A Nair</a>
>>>>>>> 0a0df02b
 */
@Test
public class MantaJobBuilderIT {
    private static final Logger LOG = LoggerFactory.getLogger(MantaJobBuilderIT.class);

    private static final String TEST_DATA =
              "line 01 aa\n"
            + "line 02 bb\n"
            + "line 03 aa\n"
            + "line 04 bb\n"
            + "line 05 aa\n"
            + "line 06 bb\n"
            + "line 07 aa\n"
            + "line 08 bb\n"
            + "line 09 aa\n"
            + "line 10 bb";

    private String testPathPrefix;

    private MantaClient mantaClient;

    @BeforeClass
<<<<<<< HEAD
    @Parameters({"testType"})
    public void beforeClass(final @Optional String testType) throws IOException {
        if ("buckets".equals(testType)) {
            throw new SkipException("Skipping tests since jobs are disabled in Manta Buckets");
        }

        // Let TestNG configuration take precedence over environment variables
        ConfigContext config = new IntegrationTestConfigContext();
        final String testName = this.getClass().getSimpleName();

        mantaClient = new MantaClient(config);
        testPathPrefix = IntegrationTestHelper.setupTestPath(config, mantaClient,
                testName, testType);
        IntegrationTestHelper.createTestBucketOrDirectory(mantaClient, testPathPrefix, testType);
=======
    public void beforeClass() throws IOException {
        // Let TestNG configuration take precedence over environment variables
        ConfigContext config = new IntegrationTestConfigContext();
        if (mantaClient.existsAndIsAccessible(config.getMantaJobsDirectory())) {

            mantaClient = new MantaClient(config);
            testPathPrefix = IntegrationTestConfigContext.generateBasePath(config, this.getClass().getSimpleName());
            mantaClient.putDirectory(testPathPrefix, true);
        } else {
            final String message =
                    "This integration-test class can't be run since Jobs" +
                            "have been disabled for this account";
            LOG.warn(message);
            throw new SkipException(message);
        }
>>>>>>> 0a0df02b
    }

    @AfterClass
    public void cleanup() throws IOException {
        IntegrationTestHelper.cleanupTestBucketOrDirectory(mantaClient, testPathPrefix);
    }

    @Test
    public void canBuildTypicalJob() throws IOException {
        final MantaJobBuilder builder = mantaClient.jobBuilder();

        String jobName = String.format("job_%s", UUID.randomUUID());

        String path1 = String.format("%s%s", testPathPrefix, UUID.randomUUID());
        String path2 = String.format("%s%s", testPathPrefix, UUID.randomUUID());
        String path3 = String.format("%s%s", testPathPrefix, UUID.randomUUID());

        mantaClient.put(path1, TEST_DATA);
        mantaClient.put(path2, TEST_DATA);
        mantaClient.put(path3, TEST_DATA);

        MantaJobBuilder.Done finishedJob = builder.newJob(jobName)
               .addPhase(new MantaJobPhase()
                            .setExec("grep bb")
                            .setType("map"))
                .addPhase(new MantaJobPhase()
                        .setExec("sort | uniq")
                        .setType("reduce"))
               .addInputs(path1, path2, path3)
               .validateInputs()
               .run()
               .waitUntilDone();

        List<String> outputs = finishedJob
                .validateJobsSucceeded()
                .outputs()
                .collect(Collectors.toList());

        Assert.assertEquals(outputs.size(), 1, "The job should have reduced to 1 output");

        try (Reader reader = new StringReader(outputs.get(0));
             BufferedReader br = new BufferedReader(reader)) {
            List<String> lines = br.lines().collect(Collectors.toList());

            Assert.assertEquals(lines.size(), 5, "The output should have 5 lines");
            Assert.assertTrue(lines.contains("line 02 bb"));
            Assert.assertTrue(lines.contains("line 04 bb"));
            Assert.assertTrue(lines.contains("line 06 bb"));
            Assert.assertTrue(lines.contains("line 08 bb"));
            Assert.assertTrue(lines.contains("line 10 bb"));
        }
    }

    @Test
    public void cantRerunOldJob() throws IOException {
        final MantaJobBuilder builder = mantaClient.jobBuilder();

        String jobName = String.format("job_%s", UUID.randomUUID());

        String path1 = String.format("%s%s", testPathPrefix, UUID.randomUUID());
        String path2 = String.format("%s%s", testPathPrefix, UUID.randomUUID());
        String path3 = String.format("%s%s", testPathPrefix, UUID.randomUUID());

        mantaClient.put(path1, TEST_DATA);
        mantaClient.put(path2, TEST_DATA);
        mantaClient.put(path3, TEST_DATA);

        MantaJobBuilder.Done finishedJob = builder.newJob(jobName)
                .addPhase(new MantaJobPhase()
                        .setExec("grep bb")
                        .setType("map"))
                .addPhase(new MantaJobPhase()
                        .setExec("sort | uniq")
                        .setType("reduce"))
                .addInputs(path1, path2, path3)
                .validateInputs()
                .run()
                .waitUntilDone();

        finishedJob.validateJobsSucceeded();

        UUID jobId = finishedJob.getJob().getId();

        boolean failed = false;

        try {
            mantaClient.endJobInput(jobId);
        } catch (MantaClientHttpResponseException e) {
            if (e.getServerCode().equals(MantaErrorCode.INVALID_JOB_STATE_ERROR)) {
                failed = true;
            }
        }

        Assert.assertTrue(failed, "Rerunning completed job worked for some reason");
    }

    @Test
    public void canCloneJob() throws IOException {
        final MantaJobBuilder builder = mantaClient.jobBuilder();

        String jobName = String.format("job_%s", UUID.randomUUID());

        String path1 = String.format("%s%s", testPathPrefix, UUID.randomUUID());
        String path2 = String.format("%s%s", testPathPrefix, UUID.randomUUID());
        String path3 = String.format("%s%s", testPathPrefix, UUID.randomUUID());

        mantaClient.put(path1, TEST_DATA);
        mantaClient.put(path2, TEST_DATA);
        mantaClient.put(path3, TEST_DATA);

        MantaJobBuilder.Done finishedJob = builder.newJob(jobName)
                .addPhase(new MantaJobPhase()
                        .setExec("grep bb")
                        .setType("map"))
                .addPhase(new MantaJobPhase()
                        .setExec("sort | uniq")
                        .setType("reduce"))
                .addInputs(path1, path2, path3)
                .validateInputs()
                .run()
                .waitUntilDone();

        List<String> outputs = finishedJob
                .validateJobsSucceeded()
                .outputs()
                .collect(Collectors.toList());

        MantaJob oldJob = finishedJob.getJob();

        MantaJobBuilder.Done clonedJob = builder.cloneJob(oldJob)
                .validateInputs()
                .run()
                .waitUntilDone();

        List<String> clonedOutputs = clonedJob
                .validateJobsSucceeded()
                .outputs()
                .collect(Collectors.toList());

        Assert.assertEquals(clonedOutputs, outputs,
                "Expected the same output as the original job");
    }
}<|MERGE_RESOLUTION|>--- conflicted
+++ resolved
@@ -33,9 +33,6 @@
 
 /**
  * Tests the execution of Manta compute jobs using the builder fluent interface.
-<<<<<<< HEAD
- * <p>Note: Jobs are disabled for the Manta Buckets environment.</p>
-=======
  *
  * <p>
  * Since we want to make it possible to run this test without a code change, this test throws a {@link
@@ -43,7 +40,6 @@
  * </p>
  *
  * @author <a href="https://github.com/nairashwin952013">Ashwin A Nair</a>
->>>>>>> 0a0df02b
  */
 @Test
 public class MantaJobBuilderIT {
@@ -66,7 +62,6 @@
     private MantaClient mantaClient;
 
     @BeforeClass
-<<<<<<< HEAD
     @Parameters({"testType"})
     public void beforeClass(final @Optional String testType) throws IOException {
         if ("buckets".equals(testType)) {
@@ -77,19 +72,11 @@
         ConfigContext config = new IntegrationTestConfigContext();
         final String testName = this.getClass().getSimpleName();
 
-        mantaClient = new MantaClient(config);
-        testPathPrefix = IntegrationTestHelper.setupTestPath(config, mantaClient,
-                testName, testType);
-        IntegrationTestHelper.createTestBucketOrDirectory(mantaClient, testPathPrefix, testType);
-=======
-    public void beforeClass() throws IOException {
-        // Let TestNG configuration take precedence over environment variables
-        ConfigContext config = new IntegrationTestConfigContext();
         if (mantaClient.existsAndIsAccessible(config.getMantaJobsDirectory())) {
-
-            mantaClient = new MantaClient(config);
-            testPathPrefix = IntegrationTestConfigContext.generateBasePath(config, this.getClass().getSimpleName());
-            mantaClient.putDirectory(testPathPrefix, true);
+            mantaClient = new MantaClient(config);                                                                                                                                          
+            testPathPrefix = IntegrationTestHelper.setupTestPath(config, mantaClient,                                                                                                       
+                                    testName, testType);                                                                                                                                                    
+            IntegrationTestHelper.createTestBucketOrDirectory(mantaClient, testPathPrefix, testType); 
         } else {
             final String message =
                     "This integration-test class can't be run since Jobs" +
@@ -97,7 +84,6 @@
             LOG.warn(message);
             throw new SkipException(message);
         }
->>>>>>> 0a0df02b
     }
 
     @AfterClass
