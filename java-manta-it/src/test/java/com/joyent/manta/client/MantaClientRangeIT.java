/*
 * Copyright (c) 2017, Joyent, Inc. All rights reserved.
 *
 * This Source Code Form is subject to the terms of the Mozilla Public
 * License, v. 2.0. If a copy of the MPL was not distributed with this
 * file, You can obtain one at http://mozilla.org/MPL/2.0/.
 */
package com.joyent.manta.client;

import com.joyent.manta.config.BaseChainedConfigContext;
import com.joyent.manta.config.ConfigContext;
import com.joyent.manta.config.EncryptionAuthenticationMode;
import com.joyent.manta.config.IntegrationTestConfigContext;
import com.joyent.manta.config.SettableConfigContext;
import com.joyent.manta.http.MantaHttpHeaders;
import org.apache.commons.io.IOUtils;
import org.apache.commons.lang3.StringUtils;
import org.testng.Assert;
import org.testng.annotations.AfterClass;
import org.testng.annotations.BeforeClass;
import org.testng.annotations.Optional;
import org.testng.annotations.Parameters;
import org.testng.annotations.Test;

import java.io.IOException;
import java.io.InputStream;
import java.nio.charset.Charset;
import java.util.UUID;

@Test(groups = {"encryptable"})
public class MantaClientRangeIT {
    private static final String TEST_DATA =
            "A SERGEANT OF THE LAW, wary and wise, " +
            "That often had y-been at the Parvis, <26> " +
            "There was also, full rich of excellence. " +
            "Discreet he was, and of great reverence: " +
            "He seemed such, his wordes were so wise, " +
            "Justice he was full often in assize, " +
            "By patent, and by plein* commission; " +
            "For his science, and for his high renown, " +
            "Of fees and robes had he many one. " +
            "So great a purchaser was nowhere none. " +
            "All was fee simple to him, in effect " +
            "His purchasing might not be in suspect* " +
            "Nowhere so busy a man as he there was " +
            "And yet he seemed busier than he was " +
            "In termes had he case' and doomes* all " +
            "That from the time of King Will. were fall. " +
            "Thereto he could indite, and make a thing " +
            "There coulde no wight *pinch at* his writing. " +
            "And every statute coud* he plain by rote " +
            "He rode but homely in a medley* coat, " +
            "Girt with a seint* of silk, with barres small; " +
            "Of his array tell I no longer tale.";

    private final MantaClient mantaClient;
    private final ConfigContext config;

    private final String testPathPrefix;

<<<<<<< HEAD
    @Parameters({"encryptionCipher"})
    public MantaClientRangeIT(final @Optional String encryptionCipher) throws IOException {

=======
    @BeforeClass
    @Parameters({"usingEncryption"})
    public void beforeClass(@Optional Boolean usingEncryption) throws IOException {
>>>>>>> 5a44b1d0
        // Let TestNG configuration take precedence over environment variables
        SettableConfigContext<BaseChainedConfigContext> config = new IntegrationTestConfigContext(encryptionCipher);;

        // Range request have to be in optional authentication mode
        if (config.isClientEncryptionEnabled()) {
            config.setEncryptionAuthenticationMode(EncryptionAuthenticationMode.Optional);
        }

        mantaClient = new MantaClient(config);
        this.config = config;
        testPathPrefix = IntegrationTestConfigContext.generateBasePath(config, this.getClass().getSimpleName());
    }

    @BeforeClass
    public void beforeClass() throws IOException {
        mantaClient.putDirectory(testPathPrefix, true);
    }

    @AfterClass
    public void afterClass() throws IOException {
        IntegrationTestConfigContext.cleanupTestDirectory(mantaClient, testPathPrefix);
    }

    public final void canGetWithRangeHeader() throws IOException {
        final String name = UUID.randomUUID().toString();
        final String path = testPathPrefix + name;
        final String expected = TEST_DATA.substring(7, 18); // substring is inclusive, exclusive

        mantaClient.put(path, TEST_DATA);

        final MantaHttpHeaders headers = new MantaHttpHeaders();
        // Range is inclusive, inclusive
        headers.setRange("bytes=7-17");

        try (final InputStream min = mantaClient.getAsInputStream(path, headers)) {
            String actual = IOUtils.toString(min, Charset.defaultCharset());
            Assert.assertEquals(actual, expected, "Didn't receive correct range value");
        }
    }

    public final void canGetWithComputedRangeHeader() throws IOException {
        // see testCanGetWithRangeHeader above
        final String name = UUID.randomUUID().toString();
        final String path = testPathPrefix + name;
        final long startPos = 7;
        final long endPos = 49;
        final String expected = TEST_DATA.substring((int)startPos, (int)endPos + 1); // substring is inclusive, exclusive
        mantaClient.put(path, TEST_DATA);

        final MantaHttpHeaders headers = new MantaHttpHeaders();
        try (final InputStream min = mantaClient.getAsInputStream(path, headers, startPos, endPos)) {
            String actual = IOUtils.toString(min, Charset.defaultCharset());
            Assert.assertEquals(actual, expected, "Didn't receive correct range value");
        }
    }

    public final void canGetWithUnboundedEndRange() throws IOException {
        final String name = UUID.randomUUID().toString();
        final String path = testPathPrefix + name;
        final String expected = StringUtils.substring(TEST_DATA, 50);

        mantaClient.put(path, TEST_DATA);

        final MantaHttpHeaders headers = new MantaHttpHeaders();
        // Range is inclusive, inclusive
        headers.setRange("bytes=50-");

        try (final InputStream min = mantaClient.getAsInputStream(path, headers)) {
            String actual = IOUtils.toString(min, Charset.defaultCharset());
            Assert.assertEquals(actual, expected, "Didn't receive correct range value");
        }
    }

    public final void canGetWithUnboundedStartRange() throws IOException {
        final String name = UUID.randomUUID().toString();
        final String path = testPathPrefix + name;
        final String expected = StringUtils.substring(TEST_DATA, -50);

        mantaClient.put(path, TEST_DATA);

        final MantaHttpHeaders headers = new MantaHttpHeaders();
        // Range is inclusive, inclusive
        headers.setRange("bytes=-50");

        try (final InputStream min = mantaClient.getAsInputStream(path, headers)) {
            String actual = IOUtils.toString(min, Charset.defaultCharset());
            Assert.assertEquals(actual, expected, "Didn't receive correct range value");
        }
    }

    public final void canGetWithEndRangeBeyondObjectSize() throws IOException {
        final String name = UUID.randomUUID().toString();
        final String path = testPathPrefix + name;
        final String expected = StringUtils.substring(TEST_DATA, 50);

        mantaClient.put(path, TEST_DATA);

        final MantaHttpHeaders headers = new MantaHttpHeaders();
        // Range is inclusive, inclusive
        headers.setRange("bytes=50-" + Integer.MAX_VALUE);

        try (final InputStream min = mantaClient.getAsInputStream(path, headers)) {
            String actual = IOUtils.toString(min, Charset.defaultCharset());
            Assert.assertEquals(actual, expected, "Didn't receive correct range value");
        }
    }

    public final void canGetWithZeroRange() throws IOException {
        final String name = UUID.randomUUID().toString();
        final String path = testPathPrefix + name;
        final String expected = StringUtils.substring(TEST_DATA, 0, 1);

        mantaClient.put(path, TEST_DATA);

        final MantaHttpHeaders headers = new MantaHttpHeaders();
        // Range is inclusive, inclusive
        headers.setRange("bytes=0-0");

        try (final InputStream min = mantaClient.getAsInputStream(path, headers)) {
            String actual = IOUtils.toString(min, Charset.defaultCharset());
            Assert.assertEquals(actual, expected, "Didn't receive correct range value");
        }
    }

    @Test
    public final void canGetAllRanges() throws IOException {
        final String name = UUID.randomUUID().toString();
        final String path = testPathPrefix + name;

        String testData = TEST_DATA;
        for (int i = 0; i < 501; i++) {
            testData += TEST_DATA;
        }
        mantaClient.put(path, testData);
        int fifth = testData.length() / 5;

        for (int start = 0; start <= testData.length(); start += fifth) {
            for (int end = testData.length(); end >= start; end -= fifth) {
                String expected = StringUtils.substring(testData, start, end + 1);

                final MantaHttpHeaders headers = new MantaHttpHeaders();
                // Range is inclusive, inclusive
                String rangeHeader = "bytes=" + start + "-" + end;
                headers.setRange(rangeHeader);

                MantaClient getClient = new MantaClient(this.config);
                try (final InputStream min = getClient.getAsInputStream(path, headers)) {
                    String actual = IOUtils.toString(min, Charset.defaultCharset());
                    System.out.println("Range: " + rangeHeader);
                    Assert.assertEquals(actual, expected, "Didn't receive correct range value for range: " + rangeHeader);
                }
                getClient.closeQuietly();
            }
        }
    }
}<|MERGE_RESOLUTION|>--- conflicted
+++ resolved
@@ -58,15 +58,8 @@
 
     private final String testPathPrefix;
 
-<<<<<<< HEAD
     @Parameters({"encryptionCipher"})
     public MantaClientRangeIT(final @Optional String encryptionCipher) throws IOException {
-
-=======
-    @BeforeClass
-    @Parameters({"usingEncryption"})
-    public void beforeClass(@Optional Boolean usingEncryption) throws IOException {
->>>>>>> 5a44b1d0
         // Let TestNG configuration take precedence over environment variables
         SettableConfigContext<BaseChainedConfigContext> config = new IntegrationTestConfigContext(encryptionCipher);;
 
