/*
 * Copyright (c) 2013-2019, Joyent, Inc. All rights reserved.
 *
 * This Source Code Form is subject to the terms of the Mozilla Public
 * License, v. 2.0. If a copy of the MPL was not distributed with this
 * file, You can obtain one at http://mozilla.org/MPL/2.0/.
 */
package com.joyent.manta.client;

import com.joyent.manta.client.helper.IntegrationTestHelper;
import com.joyent.manta.config.ConfigContext;
import com.joyent.manta.config.IntegrationTestConfigContext;
import com.joyent.manta.exception.MantaClientException;
import com.joyent.manta.exception.MantaClientHttpResponseException;
import com.joyent.manta.exception.MantaErrorCode;
import com.joyent.manta.exception.MantaUnexpectedObjectTypeException;
import com.joyent.manta.http.MantaHttpHeaders;
import com.joyent.manta.util.MantaUtils;
import com.joyent.test.util.MantaAssert;
import com.joyent.test.util.MantaFunction;
import com.joyent.test.util.RandomInputStream;
import org.apache.commons.io.FileUtils;
import org.apache.commons.io.IOUtils;
import org.testng.Assert;
import org.testng.annotations.AfterClass;
import org.testng.annotations.BeforeClass;
import org.testng.annotations.Optional;
import org.testng.annotations.Parameters;
import org.testng.annotations.Test;

import java.io.File;
import java.io.FileOutputStream;
import java.io.IOException;
import java.io.InputStream;
import java.nio.charset.Charset;
import java.nio.charset.StandardCharsets;
import java.nio.file.Files;
import java.util.Date;
import java.util.UUID;
import java.util.concurrent.Callable;
import java.util.concurrent.ExecutorService;
import java.util.concurrent.Executors;
import java.util.concurrent.atomic.AtomicInteger;
import java.util.stream.Stream;

import static com.joyent.manta.client.MantaClient.SEPARATOR;
import static com.joyent.manta.exception.MantaErrorCode.RESOURCE_NOT_FOUND_ERROR;

/**
 * Tests the basic functionality of the {@link MantaClient} class.
 */
@Test(groups = {"encrypted"})
public class MantaClientIT {

    private static final String TEST_DATA = "EPISODEII_IS_BEST_EPISODE";

    private final MantaClient mantaClient;

    private final String testPathPrefix;

<<<<<<< HEAD
    @BeforeClass
    @Parameters({"usingEncryption", "testType"})
    public void beforeClass(@Optional Boolean usingEncryption,
                            @Optional String testType) throws IOException {

        // Let TestNG configuration take precedence over environment variables
        ConfigContext config = new IntegrationTestConfigContext(usingEncryption);
        String testName = this.getClass().getSimpleName();

        mantaClient = new MantaClient(config);
        testPathPrefix = IntegrationTestHelper.setupTestPath(config, mantaClient,
                testName, testType);

        IntegrationTestHelper.createTestBucketOrDirectory(mantaClient, testPathPrefix, testType);
=======
    @Parameters({"encryptionCipher"})
    public MantaClientIT(final @Optional String encryptionCipher) {

        // Let TestNG configuration take precedence over environment variables
        ConfigContext config = new IntegrationTestConfigContext(encryptionCipher);

        mantaClient = new MantaClient(config);
        testPathPrefix = IntegrationTestConfigContext.generateBasePath(config, this.getClass().getSimpleName());
    }

    @BeforeClass
    public void beforeClass() throws IOException {
        mantaClient.putDirectory(testPathPrefix, true);
>>>>>>> ed0f8e1b
    }

    @AfterClass
    public void afterClass() throws IOException {
        IntegrationTestHelper.cleanupTestBucketOrDirectory(mantaClient, testPathPrefix);
    }

    @Test
    public final void testCRUDObject() throws IOException {
        final String name = UUID.randomUUID().toString();
        final String path = testPathPrefix + name;
        mantaClient.put(path, TEST_DATA);

        try (final MantaObjectInputStream gotObject = mantaClient.getAsInputStream(path)) {
            Assert.assertNotNull(gotObject);
            Assert.assertNotNull(gotObject.getContentType());
            Assert.assertNotNull(gotObject.getContentLength());
            Assert.assertNotNull(gotObject.getEtag());
            Assert.assertNotNull(gotObject.getMtime());
            Assert.assertNotNull(gotObject.getPath());

            final String data = IOUtils.toString(gotObject, Charset.defaultCharset());
            Assert.assertEquals(data, TEST_DATA);
        }

        mantaClient.delete(path);

        MantaAssert.assertResponseFailureStatusCode(404, RESOURCE_NOT_FOUND_ERROR,
                (MantaFunction<Object>) () -> mantaClient.get(testPathPrefix + name));
    }

    @Test
    public final void canReadStreamAndThenCloseWithoutErrors() throws IOException {
        final String name = UUID.randomUUID().toString();
        final String path = testPathPrefix + name;
        mantaClient.put(path, TEST_DATA);

        try (final MantaObjectInputStream gotObject = mantaClient.getAsInputStream(path)) {
            gotObject.read();
            gotObject.read();
        }
    }

    @Test
    public final void canCopyStreamToFileAndCloseWithoutErrors() throws IOException {
        final String name = UUID.randomUUID().toString();
        final String path = testPathPrefix + name;

        try (InputStream in = new RandomInputStream(8000)) {
            mantaClient.put(path, in);
        }

        File temp = File.createTempFile("object-" + name, ".data");
        FileUtils.forceDeleteOnExit(temp);

        try (InputStream in = mantaClient.getAsInputStream(path);
             FileOutputStream out = new FileOutputStream(temp)) {
            IOUtils.copyLarge(in, out);
        }
    }

    @Test
    public final void canCreateStreamInOneThreadAndCloseInAnother()
            throws Exception {
        final String name = UUID.randomUUID().toString();
        final String path = testPathPrefix + name;

        try (InputStream in = new RandomInputStream(8000)) {
            mantaClient.put(path, in);
        }

        File temp = File.createTempFile("object-" + name, ".data");
        FileUtils.forceDeleteOnExit(temp);

        FileOutputStream out = new FileOutputStream(temp);

        Callable<InputStream> callable = () -> mantaClient.getAsInputStream(path);

        ExecutorService service = Executors.newFixedThreadPool(1);
        InputStream in = service.submit(callable).get();

        try {
            IOUtils.copyLarge(in, out);
        } finally {
            in.close();
            out.close();
        }
    }

    @Test
    public final void testManyOperations() throws IOException {
        String dir = testPathPrefix + "multiple";
        mantaClient.putDirectory(dir);

        for (int i = 0; i < 100; i++) {
            final String name = UUID.randomUUID().toString();
            final String path = String.format("%s/%s", dir, name);
            mantaClient.put(path, TEST_DATA);
            String actual = mantaClient.getAsString(path);
            Assert.assertEquals(actual, TEST_DATA);
        }

        mantaClient.deleteRecursive(dir);
    }

    @Test
    public final void testCRUDWithFileObject() throws IOException {
        final String name = UUID.randomUUID().toString();
        final String path = testPathPrefix + name;

        mantaClient.put(path, TEST_DATA);
        final File file = mantaClient.getToTempFile(path);

        final String data = FileUtils.readFileToString(file, Charset.defaultCharset());
        Assert.assertEquals(data, TEST_DATA);
        mantaClient.delete(path);

        MantaAssert.assertResponseFailureStatusCode(404, RESOURCE_NOT_FOUND_ERROR,
                (MantaFunction<Object>) () -> mantaClient.get(testPathPrefix + name));
    }

    @Test
    public final void testCRUDWithByteArray() throws IOException {
        final String name = UUID.randomUUID().toString();
        final String path = testPathPrefix + name;

        mantaClient.put(path, TEST_DATA.getBytes(StandardCharsets.UTF_8));
        final String actual = mantaClient.getAsString(path);

        Assert.assertEquals(actual, TEST_DATA);
        mantaClient.delete(path);

        MantaAssert.assertResponseFailureStatusCode(404, RESOURCE_NOT_FOUND_ERROR,
                (MantaFunction<Object>) () -> mantaClient.get(testPathPrefix + name));
    }

    @Test
    public final void testCRUDObjectWithHeaders() throws IOException {
        final String name = UUID.randomUUID().toString();
        final String path = testPathPrefix + name;
        final MantaHttpHeaders headers = new MantaHttpHeaders();
        headers.setDurabilityLevel(3);

        mantaClient.put(path, TEST_DATA, headers);
        try (final MantaObjectInputStream gotObject = mantaClient.getAsInputStream(path)) {
            final String data = IOUtils.toString(gotObject, Charset.defaultCharset());
            Assert.assertEquals(data, TEST_DATA);
            Assert.assertEquals("3", gotObject.getHttpHeaders().getFirstHeaderStringValue("durability-level"));
            mantaClient.delete(gotObject.getPath());
        }

        MantaAssert.assertResponseFailureStatusCode(404, RESOURCE_NOT_FOUND_ERROR,
                (MantaFunction<Object>) () -> mantaClient.get(testPathPrefix + name));
    }

    @Test
    public final void canGetZeroByteFileAsInputStream() throws IOException {
        final String name = UUID.randomUUID().toString();
        final String path = testPathPrefix + name;
        final byte[] empty = new byte[0];

        mantaClient.put(path, empty);
        try (final MantaObjectInputStream gotObject = mantaClient.getAsInputStream(path)) {
            Assert.assertEquals(gotObject.getContentLength().longValue(), 0);
            byte[] actualBytes = IOUtils.toByteArray(gotObject);
            Assert.assertEquals(actualBytes, empty,
                    "Actual object was not the expected 0 bytes");
        }
    }

    @Test
    public final void canGetZeroByteFileAsString() throws IOException {
        final String name = UUID.randomUUID().toString();
        final String path = testPathPrefix + name;
        final byte[] empty = new byte[0];

        mantaClient.put(path, empty);
        final String actual = mantaClient.getAsString(path, StandardCharsets.UTF_8);
        Assert.assertEquals(actual, "",
                "Empty string not returned as expected");
    }

    @Test
    public final void testContentTypeSetByFilename() throws IOException {
        final String name = UUID.randomUUID().toString() + ".html";
        final String path = testPathPrefix + name;

        mantaClient.put(path, TEST_DATA.getBytes(StandardCharsets.UTF_8));
        MantaObject object = mantaClient.head(path);

        Assert.assertEquals(object.getContentType(),
                "text/html", "Content type wasn't auto-assigned");
    }

    @Test
    public final void testRecursiveDeleteObject() throws IOException {
        final String dir1 = String.format("%s1", testPathPrefix);
                mantaClient.putDirectory(testPathPrefix + "1", null);
        mantaClient.putDirectory(dir1, null);
        final String path1 = String.format("%s/%s", dir1, UUID.randomUUID());
        mantaClient.put(path1, TEST_DATA);

        final String dir2 = String.format("%s/2", dir1);
        mantaClient.putDirectory(dir2, null);
        final String path2 = String.format("%s/%s", dir2, UUID.randomUUID());
        mantaClient.put(path2, TEST_DATA);

        final String dir3 = String.format("%s/3", dir2);
        mantaClient.putDirectory(dir3, null);
        final String path3 = String.format("%s/%s", dir3, UUID.randomUUID());
        mantaClient.put(path3, TEST_DATA);

        mantaClient.deleteRecursive(testPathPrefix + "1");

        MantaAssert.assertResponseFailureStatusCode(404, RESOURCE_NOT_FOUND_ERROR,
                (MantaFunction<Object>) () -> mantaClient.get(testPathPrefix + "1"));
    }

    @Test
    public final void verifyYouCanJustSpecifyDirNameWhenPuttingFile() throws IOException {
        final String name = UUID.randomUUID().toString();
        final String path = testPathPrefix + name;

        mantaClient.putDirectory(path);

        File temp = File.createTempFile("upload", ".txt");

        boolean thrown = false;

        try {
            Files.write(temp.toPath(), TEST_DATA.getBytes(StandardCharsets.UTF_8));
            mantaClient.put(path, temp);
        } catch (MantaClientHttpResponseException e) {
            thrown = e.getStatusCode() == 400;
        }
        finally {
            Files.delete(temp.toPath());
        }

        Assert.assertTrue(thrown, "Bad request response not received");
    }

    @Test(groups = "move")
    public final void canMoveFileToDifferentUncreatedDirectoryCreationDisabled() throws IOException {
        final String name = UUID.randomUUID().toString();
        final String path = testPathPrefix + name;
        mantaClient.put(path, TEST_DATA);
        final String newDir = testPathPrefix + "subdir-" + UUID.randomUUID() + SEPARATOR;

        final String newPath = newDir + "this-is-a-new-name.txt";

        boolean thrown = false;

        try {
            mantaClient.move(path, newPath, false);
        } catch (MantaClientHttpResponseException e) {
            String serverCode = e.getContextValues("serverCode").get(0).toString();

            if (serverCode.equals(MantaErrorCode.DIRECTORY_DOES_NOT_EXIST_ERROR.getCode())) {
                thrown = true;
            }
        }

        Assert.assertTrue(thrown, "Expected exception [MantaClientHttpResponseException] wasn't thrown");
    }

    @Test(groups = "move")
    public final void canMoveEmptyDirectory() throws IOException {
        final String name = UUID.randomUUID().toString();
        final String path = testPathPrefix + name;
        mantaClient.putDirectory(path);
        final String newDir = testPathPrefix + "subdir-" + UUID.randomUUID() + SEPARATOR;

        mantaClient.move(path, newDir);
        boolean newLocationExists = mantaClient.existsAndIsAccessible(newDir);
        Assert.assertTrue(newLocationExists, "Destination directory doesn't exist: "
                + newDir);

        MantaObjectResponse head = mantaClient.head(newDir);

        boolean isDirectory = head.isDirectory();
        Assert.assertTrue(isDirectory, "Destination wasn't created as a directory");

        Long resultSetSize = head.getHttpHeaders().getResultSetSize();
        Assert.assertEquals(resultSetSize.longValue(), 0L,
                "Destination directory is not empty");

        boolean sourceIsDeleted = !mantaClient.existsAndIsAccessible(path);
        Assert.assertTrue(sourceIsDeleted, "Source directory didn't get deleted: "
            + path);
    }

    private void moveDirectoryWithContents(final String source, final String destination) throws IOException {
        mantaClient.putDirectory(source);

        mantaClient.putDirectory(source + "dir1");
        mantaClient.putDirectory(source + "dir2");
        mantaClient.putDirectory(source + "dir3");

        mantaClient.put(source + "file1.txt", TEST_DATA);
        mantaClient.put(source + "file2.txt", TEST_DATA);
        mantaClient.put(source + "dir1/file3.txt", TEST_DATA);
        mantaClient.put(source + "dir1/file4.txt", TEST_DATA);
        mantaClient.put(source + "dir3/file5.txt", TEST_DATA);

        mantaClient.move(source, destination);
        boolean newLocationExists = mantaClient.existsAndIsAccessible(destination);
        Assert.assertTrue(newLocationExists, "Destination directory doesn't exist: "
                + destination);

        MantaObjectResponse headDestination = mantaClient.head(destination);

        boolean isDirectory = headDestination.isDirectory();
        Assert.assertTrue(isDirectory, "Destination wasn't created as a directory");

        Long resultSetSize = headDestination.getHttpHeaders().getResultSetSize();
        Assert.assertEquals(resultSetSize.longValue(), 5L,
                "Destination directory doesn't have the same number of entries as source");

        Assert.assertTrue(mantaClient.existsAndIsAccessible(destination + "file1.txt"));
        Assert.assertTrue(mantaClient.existsAndIsAccessible(destination + "file2.txt"));
        Assert.assertTrue(mantaClient.existsAndIsAccessible(destination + "dir1"));
        Assert.assertTrue(mantaClient.existsAndIsAccessible(destination + "dir2"));
        Assert.assertTrue(mantaClient.existsAndIsAccessible(destination + "dir3"));
        Assert.assertTrue(mantaClient.existsAndIsAccessible(destination + "dir1/file3.txt"));
        Assert.assertTrue(mantaClient.existsAndIsAccessible(destination + "dir1/file4.txt"));
        Assert.assertTrue(mantaClient.existsAndIsAccessible(destination + "dir3/file5.txt"));

        boolean sourceIsDeleted = !mantaClient.existsAndIsAccessible(source);
        Assert.assertTrue(sourceIsDeleted, "Source directory didn't get deleted: "
                + source);
    }

    @Test(enabled = false) // Triggers server side bug: MANTA-2409
    public final void canMoveDirectoryWithContentsAndErrorProneCharacters() throws IOException {
        final String name = "source-" + UUID.randomUUID().toString() + "- -!@#$%^&*()";
        final String source = testPathPrefix + name + MantaClient.SEPARATOR;
        final String destination = testPathPrefix + "dest-" + UUID.randomUUID() + "- -!@#$%^&*" + SEPARATOR;
        moveDirectoryWithContents(source, destination);
    }


    @Test
    public final void testList() throws IOException {
        final String pathPrefix = String.format("%s%s", testPathPrefix, UUID.randomUUID());
        mantaClient.putDirectory(pathPrefix, null);

        mantaClient.put(String.format("%s/%s", pathPrefix, UUID.randomUUID()), "");
        mantaClient.put(String.format("%s/%s", pathPrefix, UUID.randomUUID()), "");
        final String subDir = pathPrefix + SEPARATOR + UUID.randomUUID().toString();
        mantaClient.putDirectory(subDir, null);
        mantaClient.put(String.format("%s/%s", subDir, UUID.randomUUID()), "");
        final Stream<MantaObject> objs = mantaClient.listObjects(pathPrefix);

        final AtomicInteger count = new AtomicInteger(0);
        objs.forEach(obj -> {
            count.incrementAndGet();
            Assert.assertTrue(obj.getPath().startsWith(testPathPrefix));
        });

        Assert.assertEquals(3, count.get());
    }

    @SuppressWarnings("ReturnValueIgnored")
    @Test(expectedExceptions = MantaUnexpectedObjectTypeException.class)
    public final void testListNotADir() throws IOException {
        final String name = UUID.randomUUID().toString();
        final String path = testPathPrefix + name;

        mantaClient.put(path, TEST_DATA);

        try (Stream<MantaObject> objects = mantaClient.listObjects(path)) {
            objects.count();
        }
    }

    @SuppressWarnings("ReturnValueIgnored")
    @Test(expectedExceptions = MantaClientHttpResponseException.class)
    public final void testListNonexistentDir() throws IOException {
        final String doesntExist = String.format("%s/stor/doesnt-exist-%s/",
                mantaClient.getContext().getMantaHomeDirectory(), UUID.randomUUID());

        try (Stream<MantaObject> objects = mantaClient.listObjects(doesntExist)) {
            objects.count();
        }
    }

    @Test
    public final void testIsDirectoryEmptyWithEmptyDir() throws IOException {
        final String name = UUID.randomUUID().toString();
        final String dir = testPathPrefix + name;
        mantaClient.putDirectory(dir);

        Assert.assertTrue(mantaClient.isDirectoryEmpty(dir),
                "Empty directory is not reported as empty");
    }

    @Test
    public final void testIsDirectoryEmptyWithDirWithFiles() throws IOException {
        final String name = UUID.randomUUID().toString();
        final String dir = testPathPrefix + name;
        mantaClient.putDirectory(dir);

        mantaClient.put(String.format("%s/%s", dir, UUID.randomUUID()), TEST_DATA);

        Assert.assertFalse(mantaClient.isDirectoryEmpty(dir),
                "Empty directory is not reported as empty");
    }

    @Test(expectedExceptions = { MantaClientException.class })
    public final void testIsDirectoryEmptyWithAFileNotDir() throws IOException {
        final String name = UUID.randomUUID().toString();
        final String file = testPathPrefix + name;

        mantaClient.put(file, TEST_DATA);

        mantaClient.isDirectoryEmpty(file);
    }

    @Test
    public final void testRFC3986() throws IOException {
        final String name = "spaces in the name of the file";
        final String path = testPathPrefix + name;

        mantaClient.put(path, TEST_DATA);
        final String actual = mantaClient.getAsString(path);

        Assert.assertEquals(actual, TEST_DATA);
        mantaClient.delete(path);

        MantaAssert.assertResponseFailureStatusCode(404, RESOURCE_NOT_FOUND_ERROR,
                (MantaFunction<Object>) () -> mantaClient.get(testPathPrefix + name));
    }

    @Test
    public final void testFileExists() throws IOException {
        final String name = UUID.randomUUID().toString();
        final String path = testPathPrefix + name;

        mantaClient.put(path, TEST_DATA);

        final boolean actual = mantaClient.existsAndIsAccessible(path);
        Assert.assertTrue(actual, "File object should exist");
    }

    @Test
    public final void testDirectoryExists() throws IOException {
        final String name = UUID.randomUUID().toString();
        final String dir = testPathPrefix + name;

        mantaClient.putDirectory(dir);

        final boolean actual = mantaClient.existsAndIsAccessible(dir);
        Assert.assertTrue(actual, "File object should exist");
    }

    @Test
    public final void testFileDoesntExist() throws IOException {
        final String name = UUID.randomUUID().toString();
        final String path = testPathPrefix + name;

        final boolean actual = mantaClient.existsAndIsAccessible(path);
        Assert.assertFalse(actual, "File object shouldn't exist");
    }

    @Test(groups = { "mtime" })
    public final void testGetLastModifiedDate() {
        final String mtime = "Wed, 11 Nov 2015 18:20:20 GMT";
        final Date expected = MantaUtils.parseHttpDate(mtime);
        final MantaObjectResponse obj = new MantaObjectResponse(testPathPrefix);
        obj.setMtime(mtime);

        Assert.assertEquals(obj.getLastModifiedTime(), expected,
                "Last modified date should equal input to mtime");
    }

    @Test(groups = { "mtime" })
    public final void testGetNullLastModifiedDate() {
        final MantaObjectResponse obj = new MantaObjectResponse(testPathPrefix);
        obj.setMtime(null);

        Assert.assertNull(obj.getLastModifiedTime(),
                "Last modified date should be null when mtime is null");
    }

    @Test(groups = { "mtime" })
    public final void testGetLastModifiedDateWithUnparseableMtime() {
        final String mtime = "Bad unparseable string";
        final MantaObjectResponse obj = new MantaObjectResponse(testPathPrefix);
        obj.setMtime(mtime);

        Assert.assertNull(obj.getLastModifiedTime(),
                "Last modified date should be null when mtime is null");
    }

}<|MERGE_RESOLUTION|>--- conflicted
+++ resolved
@@ -58,36 +58,22 @@
 
     private final String testPathPrefix;
 
-<<<<<<< HEAD
-    @BeforeClass
-    @Parameters({"usingEncryption", "testType"})
-    public void beforeClass(@Optional Boolean usingEncryption,
-                            @Optional String testType) throws IOException {
+    @ Parameters({"encryptionCipher", "testType"})
+    public MantaClientIT(final @Optional String encryptionCipher) {
 
         // Let TestNG configuration take precedence over environment variables
-        ConfigContext config = new IntegrationTestConfigContext(usingEncryption);
+
+        ConfigContext config = new IntegrationTestConfigContext(encryptionCipher);
         String testName = this.getClass().getSimpleName();
 
         mantaClient = new MantaClient(config);
         testPathPrefix = IntegrationTestHelper.setupTestPath(config, mantaClient,
                 testName, testType);
-
-        IntegrationTestHelper.createTestBucketOrDirectory(mantaClient, testPathPrefix, testType);
-=======
-    @Parameters({"encryptionCipher"})
-    public MantaClientIT(final @Optional String encryptionCipher) {
-
-        // Let TestNG configuration take precedence over environment variables
-        ConfigContext config = new IntegrationTestConfigContext(encryptionCipher);
-
-        mantaClient = new MantaClient(config);
-        testPathPrefix = IntegrationTestConfigContext.generateBasePath(config, this.getClass().getSimpleName());
     }
 
     @BeforeClass
     public void beforeClass() throws IOException {
-        mantaClient.putDirectory(testPathPrefix, true);
->>>>>>> ed0f8e1b
+        IntegrationTestHelper.createTestBucketOrDirectory(mantaClient, testPathPrefix, testType);
     }
 
     @AfterClass
