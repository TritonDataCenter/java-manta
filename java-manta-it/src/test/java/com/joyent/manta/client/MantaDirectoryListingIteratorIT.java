--- conflicted
+++ resolved
@@ -38,11 +38,7 @@
     public void beforeClass() throws IOException {
 
         // Let TestNG configuration take precedence over environment variables
-<<<<<<< HEAD
         ConfigContext config = new IntegrationTestConfigContext();
-=======
-        config = new IntegrationTestConfigContext(usingEncryption);
->>>>>>> 5cbd3e6c
 
         mantaClient = new MantaClient(config);
         testPathPrefix = IntegrationTestConfigContext.generateBasePath(config, this.getClass().getSimpleName());
