<!DOCTYPE suite SYSTEM "http://testng.org/testng-1.0.dtd">
<suite name="Java Manta SDK Integration Test Suite" verbose="1">

    <listeners>
        <listener class-name="com.joyent.test.util.MantaPathSuiteListener" />
        <listener class-name="com.joyent.test.util.TestListingInterceptor" />
    </listeners>

    <test name="Manta Client Integration Test Helper Class Tests">
        <classes>
            <class name="com.joyent.test.util.FailingInputStreamTest" />
            <class name="com.joyent.test.util.RandomInputStreamTest" />
        </classes>
    </test>

    <test name="Manta Client Integration Tests [Unencrypted]">
<<<<<<< HEAD
        <!--
        excluding tests by group only works if everything is in a group. e.g. we are currently unable to exclude
        EncryptedServerSideMultipartManagerSerializationIT by adding groups > run > exclude = "encrypted" group
        so we resort to listing all desired unencrypted tests. This also helps discoverability!
        -->
        <classes>
            <class name="com.joyent.manta.client.MantaClientDirectoriesIT" />
            <class name="com.joyent.manta.client.MantaClientErrorIT" />
            <class name="com.joyent.manta.client.MantaClientFindIT" />
            <class name="com.joyent.manta.client.MantaClientIT" />
            <class name="com.joyent.manta.client.MantaClientMetadataIT" />
            <class name="com.joyent.manta.client.MantaClientPutIT" />
            <class name="com.joyent.manta.client.MantaClientRangeIT" />
            <class name="com.joyent.manta.client.MantaClientSeekableByteChannelIT" />
            <class name="com.joyent.manta.client.MantaClientSigningIT" />
            <class name="com.joyent.manta.client.MantaDirectoryListingIteratorIT" />
            <class name="com.joyent.manta.client.MantaHttpHeadersIT" />
            <class name="com.joyent.manta.client.MantaObjectOutputStreamIT" />
            <class name="com.joyent.manta.client.multipart.JobsMultipartManagerIT" />
            <class name="com.joyent.manta.client.multipart.ServerSideMultipartManagerIT" />
        </classes>
=======
        <groups>
            <run>
                <exclude name="encrypted"/>
            </run>
        </groups>
        <packages>
            <package name="com.joyent.manta.client.*">
                <exclude name="com.joyent.manta.client.jobs"/>
            </package>
            <package name="com.joyent.manta.client.multipart.*" />
        </packages>
>>>>>>> 5cbd3e6c
    </test>
    <!-- We run many of the integration tests over again using client-side encryption -->
    <test name="Manta Client Integration Tests [AES128/CTR Encrypted]">
<<<<<<< HEAD
        <parameter name="encryptionCipher" value="AES128/CTR/NoPadding" />
        <classes>
            <class name="com.joyent.manta.client.MantaClientIT" />
            <class name="com.joyent.manta.client.MantaClientPutIT" />
            <class name="com.joyent.manta.client.MantaClientMetadataIT" />
            <class name="com.joyent.manta.client.MantaObjectOutputStreamIT" />

            <!-- Range Operations only support AES/CTR -->
            <class name="com.joyent.manta.client.MantaClientRangeIT" />
            <class name="com.joyent.manta.client.MantaClientSeekableByteChannelIT" />

            <!-- MPU only supports AES/CTR -->
            <class name="com.joyent.manta.client.multipart.EncryptedJobsMultipartManagerIT" />
            <class name="com.joyent.manta.client.multipart.EncryptedServerSideMultipartManagerIT" />
            <class name="com.joyent.manta.client.multipart.EncryptedServerSideMultipartManagerSerializationIT" />
        </classes>
    </test>
    <test name="Manta Client Integration Tests [AES128/GCM Encrypted]">
        <parameter name="encryptionCipher" value="AES128/GCM/NoPadding" />
        <classes>
            <class name="com.joyent.manta.client.MantaClientIT" />
            <class name="com.joyent.manta.client.MantaClientPutIT" />
            <class name="com.joyent.manta.client.MantaClientMetadataIT" />
            <class name="com.joyent.manta.client.MantaObjectOutputStreamIT" />
        </classes>
    </test>
    <test name="Manta Client Integration Tests [AES128/CBC Encrypted]">
        <parameter name="encryptionCipher" value="AES128/CBC/PKCS5Padding" />
        <classes>
            <class name="com.joyent.manta.client.MantaClientIT" />
            <class name="com.joyent.manta.client.MantaClientPutIT" />
            <class name="com.joyent.manta.client.MantaClientMetadataIT" />
            <class name="com.joyent.manta.client.MantaObjectOutputStreamIT" />
        </classes>
=======
        <parameter name="usingEncryption" value="true"/>
        <parameter name="encryptionCipher" value="AES128/CTR/NoPadding"/>
        <packages>
            <package name="com.joyent.manta.client.*">
                <exclude name="com.joyent.manta.client.jobs"/>
            </package>
            <package name="com.joyent.manta.client.multipart.*" />
        </packages>
    </test>
    <test name="Manta Client Integration Tests [AES128/GCM Encrypted]">
        <parameter name="usingEncryption" value="true"/>
        <parameter name="encryptionCipher" value="AES128/GCM/NoPadding"/>
        <packages>
            <package name="com.joyent.manta.client.*">
                <exclude name="com.joyent.manta.client.jobs"/>
            </package>
        </packages>
    </test>
    <test name="Manta Client Integration Tests [AES128/CBC Encrypted]">
        <parameter name="usingEncryption" value="true"/>
        <parameter name="encryptionCipher" value="AES128/CBC/PKCS5Padding"/>
        <packages>
            <package name="com.joyent.manta.client.*">
                <exclude name="com.joyent.manta.client.jobs"/>
            </package>
        </packages>
>>>>>>> 5cbd3e6c
    </test>

    <test name="Manta Job Tests">
        <classes>
            <class name="com.joyent.manta.client.jobs.MantaClientJobIT" />
            <class name="com.joyent.manta.client.jobs.MantaJobBuilderIT" />
        </classes>
    </test>
</suite><|MERGE_RESOLUTION|>--- conflicted
+++ resolved
@@ -14,7 +14,6 @@
     </test>
 
     <test name="Manta Client Integration Tests [Unencrypted]">
-<<<<<<< HEAD
         <!--
         excluding tests by group only works if everything is in a group. e.g. we are currently unable to exclude
         EncryptedServerSideMultipartManagerSerializationIT by adding groups > run > exclude = "encrypted" group
@@ -36,23 +35,9 @@
             <class name="com.joyent.manta.client.multipart.JobsMultipartManagerIT" />
             <class name="com.joyent.manta.client.multipart.ServerSideMultipartManagerIT" />
         </classes>
-=======
-        <groups>
-            <run>
-                <exclude name="encrypted"/>
-            </run>
-        </groups>
-        <packages>
-            <package name="com.joyent.manta.client.*">
-                <exclude name="com.joyent.manta.client.jobs"/>
-            </package>
-            <package name="com.joyent.manta.client.multipart.*" />
-        </packages>
->>>>>>> 5cbd3e6c
     </test>
     <!-- We run many of the integration tests over again using client-side encryption -->
     <test name="Manta Client Integration Tests [AES128/CTR Encrypted]">
-<<<<<<< HEAD
         <parameter name="encryptionCipher" value="AES128/CTR/NoPadding" />
         <classes>
             <class name="com.joyent.manta.client.MantaClientIT" />
@@ -87,34 +72,6 @@
             <class name="com.joyent.manta.client.MantaClientMetadataIT" />
             <class name="com.joyent.manta.client.MantaObjectOutputStreamIT" />
         </classes>
-=======
-        <parameter name="usingEncryption" value="true"/>
-        <parameter name="encryptionCipher" value="AES128/CTR/NoPadding"/>
-        <packages>
-            <package name="com.joyent.manta.client.*">
-                <exclude name="com.joyent.manta.client.jobs"/>
-            </package>
-            <package name="com.joyent.manta.client.multipart.*" />
-        </packages>
-    </test>
-    <test name="Manta Client Integration Tests [AES128/GCM Encrypted]">
-        <parameter name="usingEncryption" value="true"/>
-        <parameter name="encryptionCipher" value="AES128/GCM/NoPadding"/>
-        <packages>
-            <package name="com.joyent.manta.client.*">
-                <exclude name="com.joyent.manta.client.jobs"/>
-            </package>
-        </packages>
-    </test>
-    <test name="Manta Client Integration Tests [AES128/CBC Encrypted]">
-        <parameter name="usingEncryption" value="true"/>
-        <parameter name="encryptionCipher" value="AES128/CBC/PKCS5Padding"/>
-        <packages>
-            <package name="com.joyent.manta.client.*">
-                <exclude name="com.joyent.manta.client.jobs"/>
-            </package>
-        </packages>
->>>>>>> 5cbd3e6c
     </test>
 
     <test name="Manta Job Tests">
