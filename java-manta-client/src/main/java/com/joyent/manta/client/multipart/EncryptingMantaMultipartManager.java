--- conflicted
+++ resolved
@@ -26,15 +26,13 @@
 import com.joyent.manta.client.crypto.EncryptingPartEntity;
 import org.apache.http.entity.ContentType;
 
-import java.io.*;
 import java.util.concurrent.ConcurrentHashMap;
 import java.util.concurrent.locks.ReentrantLock;
-<<<<<<< HEAD
 import java.io.ByteArrayOutputStream;
 import java.io.File;
-=======
->>>>>>> 9da1c684
+import java.io.IOException;
 import java.io.InputStream;
+import java.io.OutputStream;
 import java.nio.file.Paths;
 import java.time.Duration;
 import java.util.ArrayList;
@@ -146,7 +144,6 @@
                 }
                 baos.write(hmacBytes);
             }
-<<<<<<< HEAD
             if (baos.size() > 0) {
                 ByteArrayEntity entity = new ByteArrayEntity(baos.toByteArray());
                 final String path = multipartPath(upload.getId(), eState.lastPartNumber+1);
@@ -163,16 +160,6 @@
             super.complete(upload.getId(),
                            finalPartsStream,
                            encryptionMetadata);
-=======
-            // application/octet-stream is set because all encrypted objects use that content-type
-            ExposedByteArrayEntity entity = new ExposedByteArrayEntity(baos.toByteArray(),
-                    ContentType.APPLICATION_OCTET_STREAM);
-            final String path = multipartPath(upload.getId(), eState.lastPartNumber++);
-            final MantaObjectResponse response = ((EncryptionHttpHelper) mantaClient.httpHelper).rawHttpPut(path, null, entity, null);
-            MantaMultipartUploadPart finalPart = new MantaMultipartUploadPart(response);
-            super.complete(upload,
-                           Stream.concat(partsStream, Stream.of(finalPart)));
->>>>>>> 9da1c684
         } finally {
             eState.lock.unlock();
         }
