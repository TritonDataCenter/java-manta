/**
 * Copyright (c) 2014, Joyent, Inc. All rights reserved.
 */
package com.joyent.manta.client;

import com.fasterxml.jackson.databind.ObjectMapper;
import com.google.api.client.http.ByteArrayContent;
import com.google.api.client.http.EmptyContent;
import com.google.api.client.http.FileContent;
import com.google.api.client.http.GenericUrl;
import com.google.api.client.http.HttpContent;
import com.google.api.client.http.HttpHeaders;
import com.google.api.client.http.HttpRequest;
import com.google.api.client.http.HttpRequestFactory;
import com.google.api.client.http.HttpResponse;
import com.google.api.client.http.HttpResponseException;
import com.google.api.client.http.InputStreamContent;
import com.google.api.client.util.ObjectParser;
import com.joyent.http.signature.ThreadLocalSigner;
import com.joyent.http.signature.google.httpclient.RequestHttpSigner;
import com.joyent.manta.config.ConfigContext;
import com.joyent.manta.config.DefaultsConfigContext;
import com.joyent.manta.exception.MantaClientException;
import com.joyent.manta.exception.MantaClientHttpResponseException;
import com.joyent.manta.exception.MantaErrorCode;
import com.joyent.manta.exception.OnCloseAggregateException;
import org.apache.commons.lang3.StringUtils;
import org.apache.http.NoHttpResponseException;
import org.apache.http.entity.ContentType;
import org.apache.http.protocol.HTTP;
import org.slf4j.Logger;
import org.slf4j.LoggerFactory;

import java.io.BufferedReader;
import java.io.File;
import java.io.FileNotFoundException;
import java.io.IOException;
import java.io.InputStream;
import java.io.InputStreamReader;
import java.io.Reader;
import java.io.UncheckedIOException;
import java.lang.ref.WeakReference;
import java.net.URI;
import java.nio.channels.SeekableByteChannel;
import java.nio.file.Files;
import java.nio.file.Path;
import java.nio.file.Paths;
import java.nio.file.StandardCopyOption;
import java.security.KeyPair;
import java.time.Instant;
import java.time.temporal.TemporalAmount;
import java.util.ArrayList;
import java.util.Iterator;
import java.util.List;
import java.util.Map;
import java.util.Objects;
import java.util.Set;
import java.util.Spliterator;
import java.util.Spliterators;
import java.util.UUID;
import java.util.concurrent.ConcurrentHashMap;
import java.util.function.Function;
import java.util.stream.Stream;
import java.util.stream.StreamSupport;

import static com.joyent.manta.client.MantaUtils.formatPath;

/**
 * Manta client object that allows for doing CRUD operations against the Manta HTTP
 * API. Using this client you can retrieve implementations of {@link MantaObject}.
 *
 * @author <a href="https://github.com/yunong">Yunong Xiao</a>
 * @author <a href="https://github.com/dekobon">Elijah Zupancic</a>
 */
public class MantaClient implements AutoCloseable {
    /**
     * Directory separator used in Manta.
     */
    public static final String SEPARATOR = "/";

    /**
     * The static logger instance.
     */
    private static final Logger LOG = LoggerFactory.getLogger(MantaClient.class);

    /**
     * The provider for http requests setup, metadata and request initialization.
     */
    private final HttpRequestFactoryProvider httpRequestFactoryProvider;

    /**
     * The standard http status code representing that the request was accepted.
     */
    private static final int HTTP_STATUSCODE_202_ACCEPTED = 202;

    /**
     * The content-type used to represent Manta link resources.
     */
    private static final String LINK_CONTENT_TYPE = "application/json; type=link";

    /**
     * The content-type used to represent Manta directory resources in http requests.
     */
    private static final String DIRECTORY_REQUEST_CONTENT_TYPE = "application/json; type=directory";

    /**
     * HTTP metadata headers that violate the Manta API contract.
     */
    private static final String[] ILLEGAL_METADATA_HEADERS = new String[]{
            HTTP.CONTENT_LEN, "Content-MD5", "Durability-Level"
    };

    /**
     * Maximum number of results to return for a directory listing.
     */
    private static final int MAX_RESULTS = 1024;

    /**
     * {@link ObjectParser} implementation used for parsing JSON HTTP responses.
     */
    private static final MantaObjectParser OBJECT_PARSER =
            new MantaObjectParser();


    /**
     * A string representation of the manta service endpoint URL.
     */
    private final String url;


    /**
     * The instance of the http signer used to sign the http requests.
     */
    private final RequestHttpSigner httpSigner;


    /**
     * The instance of the http helper class used to simplify creating requests.
     */
    private final HttpHelper httpHelper;

    /**
     * The home directory of the account.
     */
    private final String home;


    /**
     * Library configuration context reference.
     */
    private final ConfigContext config;

    /**
     * Collection of all of the {@link AutoCloseable} objects that will need to be
     * closed when MantaClient is closed.
     */
    private final Set<WeakReference<? extends AutoCloseable>> danglingStreams
            = ConcurrentHashMap.newKeySet();

    /**
     * Creates a new instance of a Manta client.
     *
     * @param config The configuration context that provides all of the configuration values.
     * @throws IOException If unable to instantiate the client.
     */
    public MantaClient(final ConfigContext config) throws IOException {
        final String mantaURL = config.getMantaURL();
        final String account = config.getMantaUser();
        final String keyPath = config.getMantaKeyPath();
        final String fingerprint = config.getMantaKeyId();
        final int httpTimeout = config.getTimeout();
        final String privateKeyContent = config.getPrivateKeyContent();
        final String password = config.getPassword();

        if (account == null) {
            throw new IllegalArgumentException("Manta account name must be specified");
        }
        if (mantaURL == null) {
            throw new IllegalArgumentException("Manta URL must be specified");
        }
        if (httpTimeout < 0) {
            throw new IllegalArgumentException("Manta timeout must be 0 or greater");
        }
        if (privateKeyContent != null && keyPath != null) {
            throw new IllegalArgumentException("Private key content and key path can't be both set");
        } else if (privateKeyContent == null && keyPath == null) {
            throw new IllegalArgumentException("Manta key path or private key content must be specified");
        }

        if (config.noAuth() != null && config.noAuth()) {
            if (fingerprint == null) {
                throw new IllegalArgumentException("Manta key id must be specified");
            }
        }

        this.url = mantaURL;
        this.config = config;
        final KeyPair keyPair;
        final ThreadLocalSigner signer = new ThreadLocalSigner(!config.disableNativeSignatures());

        if (keyPath != null) {
            keyPair = signer.get().getKeyPair(new File(keyPath).toPath());
        } else {
            final char[] charPassword;

            if (password != null) {
                charPassword = password.toCharArray();
            } else {
                charPassword = null;
            }

            keyPair = signer.get().getKeyPair(privateKeyContent, charPassword);
        }

        this.httpSigner = new RequestHttpSigner(keyPair, account, fingerprint, signer);
        this.httpRequestFactoryProvider = new HttpRequestFactoryProvider(httpSigner,
                config);
        this.home = ConfigContext.deriveHomeDirectoryFromUser(account);
        this.httpHelper = new HttpHelper(mantaURL, httpRequestFactoryProvider.getRequestFactory());
    }


    /**
     * Deletes an object from Manta.
     *
     * @param path The fully qualified path of the Manta object.
     * @throws IOException                                     If an IO exception has occurred.
     * @throws com.joyent.manta.exception.MantaCryptoException If there's an exception while signing the request.
     * @throws MantaClientHttpResponseException                If an HTTP status code {@literal > 300} is returned.
     */
    public void delete(final String path) throws IOException {
        LOG.debug("DELETE {}", path);

        final GenericUrl genericUrl = new GenericUrl(this.url + formatPath(path));
        final HttpRequestFactory httpRequestFactory = httpRequestFactoryProvider.getRequestFactory();
        final HttpRequest request = httpRequestFactory.buildDeleteRequest(genericUrl);

        httpHelper.executeAndCloseRequest(request, "DELETE {} response [{}] {} ", path);
    }


    /**
     * Recursively deletes an object in Manta.
     *
     * @param path The fully qualified path of the Manta object.
     * @throws IOException                                     If an IO exception has occurred.
     * @throws com.joyent.manta.exception.MantaCryptoException If there's an exception while signing the request.
     * @throws MantaClientHttpResponseException                If a http status code {@literal > 300} is returned.
     */
    public void deleteRecursive(final String path) throws IOException {
        LOG.debug("DELETE {} [recursive]", path);

        if (isDirectoryEmpty(path)) {
            this.delete(path);
            LOG.debug("Finished deleting path {}", path);
            return;
        }

        try (Stream<MantaObject> objects = this.listObjects(path)) {
            objects.forEach(obj -> {
                try {
                    if (obj.isDirectory()) {
                        this.deleteRecursive(obj.getPath());
                    } else {
                        this.delete(obj.getPath());
                    }
                } catch (IOException e) {
                    throw new UncheckedIOException(e);
                }
            });
        } catch (UncheckedIOException e) {
            throw e.getCause();
        }

        /* Once we have deleted all of the sub objects of this directory, let's
         * make sure that all of the sub objects were in fact actually deleted -
         * you know because distributed systems...
         */
        boolean pathExists = existsAndIsAccessible(path);

        if (pathExists && isDirectoryEmpty(path)) {
            this.delete(path);
        } else if (pathExists) {
            try {
                final int waitTime = 400;
                Thread.sleep(waitTime);
                LOG.warn("First attempt to delete directory failed, retrying");
                // Re-attempt to delete the directory
                this.deleteRecursive(path);
            } catch (InterruptedException ie) {
                // We don't need to do anything, just exit
            }
        }

        LOG.debug("Finished deleting path {}", path);
    }


    /**
     * Get the metadata for a Manta object. The difference with this method vs head() is
     * that the request being made against the Manta API is done via a GET.
     *
     * @param path The fully qualified path of the object. i.e. /user/stor/foo/bar/baz
     * @return The {@link MantaObjectResponse}.
     * @throws IOException                                     If an IO exception has occurred.
     * @throws com.joyent.manta.exception.MantaCryptoException If there's an exception while signing the request.
     * @throws MantaClientHttpResponseException                If a http status code {@literal > 300} is returned.
     */
    public MantaObjectResponse get(final String path) throws IOException {
        final HttpResponse response = httpHelper.httpGet(path);

        try {
            final MantaHttpHeaders headers = new MantaHttpHeaders(response.getHeaders());
            return new MantaObjectResponse(path, headers);
        } finally {
            try {
                response.disconnect();
            } catch (final IOException e) {
                LOG.warn("Problem disconnecting response resource", e);
            }
        }
    }

    /**
     * Get a Manta object's data as an {@link InputStream}. This method allows you to
     * stream data from the Manta storage service in a memory efficient manner to your
     * application.
     *
     * @param path The fully qualified path of the object. i.e. /user/stor/foo/bar/baz
     * @param requestHeaders optional HTTP headers to include when getting an object
     * @return {@link InputStream} that extends {@link MantaObjectResponse}.
     * @throws IOException when there is a problem getting the object over the network
     */
    public MantaObjectInputStream getAsInputStream(final String path,
                                                   final MantaHttpHeaders requestHeaders)
            throws IOException {
        final HttpResponse response = httpHelper.httpGet(path, null, requestHeaders);
        final MantaHttpHeaders responseHeaders = new MantaHttpHeaders(response.getHeaders());
        final MantaObjectResponse metadata = new MantaObjectResponse(path, responseHeaders);

        if (metadata.isDirectory()) {
            final String msg = "Directories do not have data, so data streams "
                    + "from directories are not possible.";
            final MantaClientException exception = new MantaClientException(msg);
            exception.setContextValue("path", path);

            throw exception;
        }

        MantaObjectInputStream in = new MantaObjectInputStream(metadata, response);
        danglingStreams.add(new WeakReference<AutoCloseable>(in));

        return in;
    }

    /**
     * Get a Manta object's data as an {@link InputStream}. This method allows you to
     * stream data from the Manta storage service in a memory efficient manner to your
     * application.
     *
     * @param path The fully qualified path of the object. i.e. /user/stor/foo/bar/baz
     * @return {@link InputStream} that extends {@link MantaObjectResponse}.
     * @throws IOException when there is a problem getting the object over the network
     */
    public MantaObjectInputStream getAsInputStream(final String path) throws IOException {
        return getAsInputStream(path, null);
    }


    /**
     * Get a Manta object's data as a {@link String} using the JVM's default encoding.
     * This method is not memory efficient, by loading the data into a String you are
     * loading all of the Object's data into memory.
     *
     * @param path The fully qualified path of the object. i.e. /user/stor/foo/bar/baz
     * @return String containing the entire Manta object
     * @throws IOException when there is a problem getting the object over the network
     */
    public String getAsString(final String path) throws IOException {
        try (InputStream is = getAsInputStream(path)) {
            return MantaUtils.inputStreamToString(is);
        }
    }


    /**
     * Get a Manta object's data as a {@link String} using the specified encoding.
     * This method is not memory efficient, by loading the data into a String you are
     * loading all of the Object's data into memory.
     *
     * @param path        The fully qualified path of the object. i.e. /user/stor/foo/bar/baz
     * @param charsetName The encoding type used to convert bytes from the
     *                    stream into characters to be scanned
     * @return String containing the entire Manta object
     * @throws IOException when there is a problem getting the object over the network
     */
    public String getAsString(final String path, final String charsetName) throws IOException {
        try (InputStream is = getAsInputStream(path)) {
            return MantaUtils.inputStreamToString(is, charsetName);
        }
    }


    /**
     * Copies Manta object's data to a temporary file on the file system and return
     * a reference to the file using a NIO {@link Path}. This method is memory
     * efficient because it uses streams to do the copy.
     *
     * @param path The fully qualified path of the object. i.e. /user/stor/foo/bar/baz
     * @return reference to the temporary file as a {@link Path} object
     * @throws IOException when there is a problem getting the object over the network
     */
    public Path getToTempPath(final String path) throws IOException {
        try (InputStream is = getAsInputStream(path)) {
            final Path temp = Files.createTempFile("manta-object", "tmp");

            Files.copy(is, temp, StandardCopyOption.REPLACE_EXISTING);

            return temp;
        }
    }


    /**
     * Copies Manta object's data to a temporary file on the file system and return
     * a reference to the file using a {@link File}. This method is memory
     * efficient because it uses streams to do the copy.
     *
     * @param path The fully qualified path of the object. i.e. /user/stor/foo/bar/baz
     * @return reference to the temporary file as a {@link File} object
     * @throws IOException when there is a problem getting the object over the network
     */
    public File getToTempFile(final String path) throws IOException {
        return getToTempPath(path).toFile();
    }


    /**
     * Get a Manta object's data as an NIO {@link SeekableByteChannel}. This method
     * allows you to stream data from the Manta storage service in a memory efficient
     * manner to your application. Unlike an {@link InputStream}, this will allow you
     * to stream data by moving between arbitrary position in the Manta object data.
     *
     * @param path     The fully qualified path of the object. i.e. /user/stor/foo/bar/baz
     * @param position The starting position (in number of bytes) to read from
     * @return seekable stream of object data
     * @throws IOException when there is a problem getting the object over the network
     */
    public MantaSeekableByteChannel getSeekableByteChannel(final String path,
                                                      final long position) throws IOException {
        Objects.requireNonNull(path, "Path must not be null");

        final GenericUrl genericUrl = new GenericUrl(this.url + formatPath(path));

        final HttpRequestFactory httpRequestFactory = httpRequestFactoryProvider.getRequestFactory();
        return new MantaSeekableByteChannel(genericUrl, position,
                httpRequestFactory);
    }


    /**
     * Get a Manta object's data as an NIO {@link SeekableByteChannel}. This method
     * allows you to stream data from the Manta storage service in a memory efficient
     * manner to your application. Unlike an {@link InputStream}, this will allow you
     * to stream data by moving between arbitrary position in the Manta object data.
     *
     * @param path The fully qualified path of the object. i.e. /user/stor/foo/bar/baz
     * @return seekable stream of object data
     * @throws IOException when there is a problem getting the object over the network
     */
    public MantaSeekableByteChannel getSeekableByteChannel(final String path) throws IOException {
        Objects.requireNonNull(path, "Path must not be null");

        final GenericUrl genericUrl = new GenericUrl(this.url + formatPath(path));

        return new MantaSeekableByteChannel(genericUrl,
                httpRequestFactoryProvider.getRequestFactory());
    }



    /**
     * <p>Generates a URL that allows for the download of the resource specified
     * in the path without any additional authentication.</p>
     *
     * <p>This could be useful for when you want to generate links that expire
     * after N seconds to give to external users for temporary download
     * access.</p>
     *
     * @param path The fully qualified path of the object. i.e. /user/stor/foo/bar/baz
     * @param method the String GET or the string HEAD. This is the HTTP verb
     *               that will be used when requesting this resource
     * @param expiresIn time from now on when resource expires
     * @return a signed URL that allows for downloading a resource
     * @throws IOException thrown if there is a problem generating the URL
     */
    public URI getAsSignedURI(final String path, final String method,
                              final TemporalAmount expiresIn)
            throws IOException {
        Objects.requireNonNull(expiresIn, "Duration must be present");
        final Instant expires = Instant.now().plus(expiresIn);
        return getAsSignedURI(path, method, expires);
    }


    /**
     * <p>Generates a URL that allows for the download of the resource specified
     * in the path without any additional authentication.</p>
     *
     * <p>This could be useful for when you want to generate links that expire
     * after N seconds to give to external users for temporary download
     * access.</p>
     *
     * @param path The fully qualified path of the object. i.e. /user/stor/foo/bar/baz
     * @param method the String GET or the string HEAD. This is the HTTP verb
     *               that will be used when requesting this resource
     * @param expires time when resource expires and become unavailable
     * @return a signed URL that allows for downloading a resource
     * @throws IOException thrown if there is a problem generating the URL
     */
    public URI getAsSignedURI(final String path, final String method,
                              final Instant expires)
            throws IOException {
        Objects.requireNonNull(expires, "Expires must be present");

        return getAsSignedURI(path, method, expires.getEpochSecond());
    }


    /**
     * <p>Generates a URL that allows for the download of the resource specified
     * in the path without any additional authentication.</p>
     *
     * <p>This could be useful for when you want to generate links that expire
     * after N seconds to give to external users for temporary download
     * access.</p>
     *
     * @param path The fully qualified path of the object. i.e. /user/stor/foo/bar/baz
     * @param method the String GET or the string HEAD. This is the HTTP verb
     *               that will be used when requesting this resource
     * @param expiresEpochSeconds time when resource expires and become unavailable in epoch seconds
     * @return a signed URL that allows for downloading a resource
     * @throws IOException thrown if there is a problem generating the URL
     */
    public URI getAsSignedURI(final String path, final String method,
                              final long expiresEpochSeconds)
            throws IOException {
        Objects.requireNonNull(path, "Path must be present");

        final String fullPath = String.format("%s%s", this.url, formatPath(path));
        final URI request = URI.create(fullPath);

        return httpSigner.signURI(request, method, expiresEpochSeconds);
    }


    /**
     * Get the metadata associated with a Manta object.
     *
     * @param path The fully qualified path of the object. i.e. /user/stor/foo/bar/baz
     * @return The {@link MantaObjectResponse}.
     * @throws IOException                                     If an IO exception has occurred.
     * @throws com.joyent.manta.exception.MantaCryptoException If there's an exception while signing the request.
     * @throws MantaClientHttpResponseException                If a http status code {@literal > 300} is returned.
     */
    public MantaObjectResponse head(final String path) throws IOException {
        final HttpResponse response = httpHelper.httpHead(path);
        final MantaHttpHeaders headers = new MantaHttpHeaders(response.getHeaders());
        return new MantaObjectResponse(path, headers);
    }


    /**
     * Return a stream of the contents of a directory in Manta as an {@link Iterator}.
     *
     * @param path The fully qualified path of the directory.
     * @return A {@link Iterator} of {@link MantaObjectResponse} listing the contents of the directory.
     * @throws IOException thrown when there is a problem getting the listing over the network
     */
    public MantaDirectoryListingIterator streamingIterator(final String path) throws IOException {
        MantaDirectoryListingIterator itr = new MantaDirectoryListingIterator(
                this.url, path, httpHelper, MAX_RESULTS);
        danglingStreams.add(new WeakReference<AutoCloseable>(itr));
        return itr;
    }


    /**
     * Return a stream of the contents of a directory in Manta.
     *
     * @param path The fully qualified path of the directory.
     * @return A {@link Stream} of {@link MantaObjectResponse} listing the contents of the directory.
     * @throws IOException thrown when there is a problem getting the listing over the network
     */
    public Stream<MantaObject> listObjects(final String path) throws IOException {
        final MantaDirectoryListingIterator itr = streamingIterator(path);

        /* We preemptively check the iterator for a next value because that will
         * trigger an error if the path doesn't exist or is otherwise inaccessible.
         * This error typically takes the form of an UncheckedIOException, so we
         * unwind that exception if the cause is a MantaClientHttpResponseException
         * and rethrow another MantaClientHttpResponseException, so that the
         * stacktrace will point to this running method.
         */
        try {
            if (!itr.hasNext()) {
                return Stream.empty();
            }
        } catch (UncheckedIOException e) {
            if (e.getCause() instanceof MantaClientHttpResponseException) {
                MantaClientHttpResponseException cause = (MantaClientHttpResponseException)e.getCause();
                @SuppressWarnings("unchecked")
                HttpResponseException innerCause = (HttpResponseException)cause.getCause();
                throw new MantaClientHttpResponseException(innerCause);
            } else {
                throw e;
            }
        }

        Stream<Map<String, Object>> backingStream =
                StreamSupport.stream(Spliterators.spliteratorUnknownSize(
                        itr, Spliterator.ORDERED | Spliterator.NONNULL), false);

        Stream<MantaObject> stream = backingStream.map(item -> {
            String name = Objects.toString(item.get("name"));
            String mtime = Objects.toString(item.get("mtime"));
            String type = Objects.toString(item.get("type"));
            Objects.requireNonNull(name, "File name must be present");
            String objPath = String.format("%s%s%s",
                    StringUtils.removeEnd(path, SEPARATOR),
                    SEPARATOR,
                    StringUtils.removeStart(name, SEPARATOR));
            MantaHttpHeaders headers = new MantaHttpHeaders();
            headers.setLastModified(mtime);

            if (type.equals("directory")) {
                headers.setContentType(MantaObjectResponse.DIRECTORY_RESPONSE_CONTENT_TYPE);
            } else {
                headers.setContentType(ContentType.APPLICATION_OCTET_STREAM.toString());
            }

            if (item.containsKey("etag")) {
                headers.setETag(Objects.toString(item.get("etag")));
            }

            if (item.containsKey("size")) {
                long size = Long.parseLong(Objects.toString(item.get("size")));
                headers.setContentLength(size);
            }

            if (item.containsKey("durability")) {
                String durabilityString = Objects.toString(item.get("durability"));
                if (durabilityString != null) {
                    int durability = Integer.parseInt(durabilityString);
                    headers.setDurabilityLevel(durability);
                }
            }

            return new MantaObjectResponse(objPath, headers);
        });

        danglingStreams.add(new WeakReference<AutoCloseable>(stream));

        return stream;
    }


    /**
     * Return a boolean indicating if a directory is empty.
     *
     * @param path directory path
     * @return true if directory is empty, otherwise false
     * @throws IOException thrown when we are unable to list the directory over the network
     */
    public boolean isDirectoryEmpty(final String path) throws IOException {
        final MantaObject object = this.head(path);

        if (!object.isDirectory()) {
            throw new MantaClientException("The requested object was not a directory");
        }

        Long size = object.getHttpHeaders().getResultSetSize();

        if (size == null) {
            throw new MantaClientException("Expected result-set-size header to be present"
                + "but it was not part of the response");
        }

        return size == 0;
    }


    /**
     * Convenience method that issues a HTTP HEAD request to see if a given
     * object exists at the specified path.
     *
     * @param path The fully qualified path of the object. i.e. /user/stor/foo/bar/baz
     * @return true if Manta returns a 2xx status code and false if Manta returns
     *         any error status code or if there was a connection problem (IOException)
     */
    public boolean existsAndIsAccessible(final String path) {
        try {
            httpHelper.httpHead(path);
        } catch (IOException e) {
            return false;
        }

        return true;
    }


    /**
     * Puts an object into Manta.
     *
     * @param path    The path to the Manta object.
     * @param source  {@link InputStream} to copy object data from
     * @param headers optional HTTP headers to include when copying the object
     * @return Manta response object
     * @throws IOException                                     If an IO exception has occurred.
     * @throws com.joyent.manta.exception.MantaCryptoException If there's an exception while signing the request.
     * @throws MantaClientHttpResponseException                If a http status code {@literal > 300} is returned.
     */
    public MantaObjectResponse put(final String path,
                                   final InputStream source,
                                   final MantaHttpHeaders headers) throws IOException {
        Objects.requireNonNull(path, "Path must not be null");

        final String contentType = MantaUtils.findOrDefaultContentType(headers,
                ContentType.APPLICATION_OCTET_STREAM.toString());

        final HttpContent content;

        if (source == null) {
            content = new EmptyContent();
        } else {
            content = new InputStreamContent(contentType, source);
        }

        return httpHelper.httpPut(path, headers, content, null);
    }

    /**
     * Puts an object into Manta.
     *
     * @param path     The path to the Manta object.
     * @param source   {@link InputStream} to copy object data from
     * @param metadata optional user-supplied metadata for object
     * @return Manta response object
     * @throws IOException                                     If an IO exception has occurred.
     * @throws com.joyent.manta.exception.MantaCryptoException If there's an exception while signing the request.
     * @throws MantaClientHttpResponseException                If a http status code {@literal > 300} is returned.
     */
    public MantaObjectResponse put(final String path,
                                   final InputStream source,
                                   final MantaMetadata metadata) throws IOException {
        Objects.requireNonNull(path, "Path must not be null");

        final String contentType = ContentType.APPLICATION_OCTET_STREAM.toString();

        final HttpContent content;

        if (source == null) {
            content = new EmptyContent();
        } else {
            content = new InputStreamContent(contentType, source);
        }

        return httpHelper.httpPut(path, null, content, metadata);
    }


    /**
     * Puts an object into Manta.
     *
     * @param path     The path to the Manta object.
     * @param source   {@link InputStream} to copy object data from
     * @param headers  optional HTTP headers to include when copying the object
     * @param metadata optional user-supplied metadata for object
     * @return Manta response object
     * @throws IOException                                     If an IO exception has occurred.
     * @throws com.joyent.manta.exception.MantaCryptoException If there's an exception while signing the request.
     * @throws MantaClientHttpResponseException                If a http status code {@literal > 300} is returned.
     */
    public MantaObjectResponse put(final String path,
                                   final InputStream source,
                                   final MantaHttpHeaders headers,
                                   final MantaMetadata metadata) throws IOException {
        Objects.requireNonNull(path, "Path must not be null");

        final String contentType = MantaUtils.findOrDefaultContentType(headers,
                ContentType.APPLICATION_OCTET_STREAM.toString());

        final HttpContent content;

        if (source == null) {
            content = new EmptyContent();
        } else {
            final InputStreamContent inputStreamContent =
                    new InputStreamContent(contentType, source);
            inputStreamContent.setRetrySupported(source.markSupported());
            content = inputStreamContent;
        }

        return httpHelper.httpPut(path, headers, content, metadata);
    }


    /**
     * Copies the supplied {@link InputStream} to a remote Manta object at the
     * specified path.
     *
     * @param path   The fully qualified path of the object. i.e. /user/stor/foo/bar/baz
     * @param source the {@link InputStream} to copy data from
     * @return Manta response object
     * @throws IOException when there is a problem sending the object over the network
     */
    public MantaObjectResponse put(final String path, final InputStream source) throws IOException {
        return put(path, source, null, null);
    }


    /**
     * Copies the supplied {@link String} to a remote Manta object at the specified
     * path using the default JVM character encoding as a binary representation.
     *
     * @param path    The fully qualified path of the object. i.e. /user/stor/foo/bar/baz
     * @param string  string to copy
     * @param headers optional HTTP headers to include when copying the object
     * @return Manta response object
     * @throws IOException when there is a problem sending the object over the network
     */
    public MantaObjectResponse put(final String path,
                                   final String string,
                                   final MantaHttpHeaders headers) throws IOException {
        return put(path, string, headers, null);
    }


    /**
     * Copies the supplied {@link String} to a remote Manta object at the specified
     * path using the default JVM character encoding as a binary representation.
     *
     * @param path     The fully qualified path of the object. i.e. /user/stor/foo/bar/baz
     * @param string   string to copy
     * @param metadata optional user-supplied metadata for object
     * @return Manta response object
     * @throws IOException when there is a problem sending the object over the network
     */
    public MantaObjectResponse put(final String path,
                                   final String string,
                                   final MantaMetadata metadata) throws IOException {
        return put(path, string, null, metadata);
    }

    /**
     * Creates an OutputStream that wraps a PUT request to Manta. Try to avoid using this
     * to add data to Manta because it requires an additional thread to be started in order
     * to upload using an {@link java.io.OutputStream}. Additionally, if you do not close()
     * the stream, the data will not be uploaded.
     *
     * @param path     The fully qualified path of the object. i.e. /user/stor/foo/bar/baz
     * @return A OutputStream that allows for directly uploading to Manta
     */
    public MantaObjectOutputStream putAsOutputStream(final String path) {
        return putAsOutputStream(path, null, null);
    }

    /**
     * Creates an OutputStream that wraps a PUT request to Manta. Try to avoid using this
     * to add data to Manta because it requires an additional thread to be started in order
     * to upload using an {@link java.io.OutputStream}. Additionally, if you do not close()
     * the stream, the data will not be uploaded.
     *
     * @param path     The fully qualified path of the object. i.e. /user/stor/foo/bar/baz
     * @param headers  optional HTTP headers to include when copying the object
     * @return A OutputStream that allows for directly uploading to Manta
     */
    public MantaObjectOutputStream putAsOutputStream(final String path,
                                                     final MantaHttpHeaders headers) {
        return putAsOutputStream(path, headers, null);
    }

    /**
     * Creates an OutputStream that wraps a PUT request to Manta. Try to avoid using this
     * to add data to Manta because it requires an additional thread to be started in order
     * to upload using an {@link java.io.OutputStream}. Additionally, if you do not close()
     * the stream, the data will not be uploaded.
     *
     * @param path     The fully qualified path of the object. i.e. /user/stor/foo/bar/baz
     * @param metadata optional user-supplied metadata for object
     * @return A OutputStream that allows for directly uploading to Manta
     */
    public MantaObjectOutputStream putAsOutputStream(final String path,
                                                     final MantaMetadata metadata) {
        return putAsOutputStream(path, null, metadata);
    }

    /**
     * Creates an OutputStream that wraps a PUT request to Manta. Try to avoid using this
     * to add data to Manta because it requires an additional thread to be started in order
     * to upload using an {@link java.io.OutputStream}. Additionally, if you do not close()
     * the stream, the data will not be uploaded.
     *
     * @param path     The fully qualified path of the object. i.e. /user/stor/foo/bar/baz
     * @param metadata optional user-supplied metadata for object
     * @param headers  optional HTTP headers to include when copying the object
     * @return A OutputStream that allows for directly uploading to Manta
     */
    public MantaObjectOutputStream putAsOutputStream(final String path,
                                                     final MantaHttpHeaders headers,
                                                     final MantaMetadata metadata) {
        Objects.requireNonNull(path, "Path must not be null");

        final String contentType = MantaUtils.findOrDefaultContentType(headers,
                path,
                ContentType.APPLICATION_OCTET_STREAM.toString());

        MantaObjectOutputStream stream = new MantaObjectOutputStream(path,
                this.httpHelper, headers, metadata, contentType);

        danglingStreams.add(new WeakReference<AutoCloseable>(stream));

        return stream;
    }


    /**
     * Copies the supplied {@link String} to a remote Manta object at the specified
     * path using the default JVM character encoding as a binary representation.
     *
     * @param path     The fully qualified path of the object. i.e. /user/stor/foo/bar/baz
     * @param string   string to copy
     * @param headers  optional HTTP headers to include when copying the object
     * @param metadata optional user-supplied metadata for object
     * @return Manta response object
     * @throws IOException when there is a problem sending the object over the network
     */
    public MantaObjectResponse put(final String path,
                                   final String string,
                                   final MantaHttpHeaders headers,
                                   final MantaMetadata metadata) throws IOException {
        Objects.requireNonNull(path, "Path must not be null");

        final String contentType = MantaUtils.findOrDefaultContentType(headers,
                ContentType.APPLICATION_OCTET_STREAM.toString());

        final HttpContent content;

        if (string == null) {
            content = new EmptyContent();
        } else {
            content = new ByteArrayContent(contentType, string.getBytes());
        }

        return httpHelper.httpPut(path, headers, content, metadata);
    }

    /**
     * Copies the supplied {@link String} to a remote Manta object at the specified
     * path using the default JVM character encoding as a binary representation.
     *
     * @param path   The fully qualified path of the object. i.e. /user/stor/foo/bar/baz
     * @param string string to copy
     * @return Manta response object
     * @throws IOException when there is a problem sending the object over the network
     */
    public MantaObjectResponse put(final String path,
                                   final String string) throws IOException {
        return put(path, string, null, null);
    }

    /**
     * Copies the supplied {@link File} to a remote Manta object at the specified
     * path using the default JVM character encoding as a binary representation.
     *
     * @param path     The fully qualified path of the object. i.e. /user/stor/foo/bar/baz
     * @param file     file to upload
     * @return Manta response object
     * @throws IOException when there is a problem sending the object over the network
     */
    public MantaObjectResponse put(final String path,
                                   final File file) throws IOException {
        return put(path, file, null, null);
    }

    /**
     * Copies the supplied {@link File} to a remote Manta object at the specified
     * path using the default JVM character encoding as a binary representation.
     *
     * @param path     The fully qualified path of the object. i.e. /user/stor/foo/bar/baz
     * @param file     file to upload
     * @param headers  optional HTTP headers to include when copying the object
     * @return Manta response object
     * @throws IOException when there is a problem sending the object over the network
     */
    public MantaObjectResponse put(final String path,
                                   final File file,
                                   final MantaHttpHeaders headers) throws IOException {
        return put(path, file, headers, null);
    }

    /**
     * Copies the supplied {@link File} to a remote Manta object at the specified
     * path using the default JVM character encoding as a binary representation.
     *
     * @param path     The fully qualified path of the object. i.e. /user/stor/foo/bar/baz
     * @param file     file to upload
     * @param metadata optional user-supplied metadata for object
     * @return Manta response object
     * @throws IOException when there is a problem sending the object over the network
     */
    public MantaObjectResponse put(final String path,
                                   final File file,
                                   final MantaMetadata metadata) throws IOException {
        return put(path, file, null, metadata);
    }

    /**
     * Copies the supplied {@link File} to a remote Manta object at the specified
     * path using the default JVM character encoding as a binary representation.
     *
     * @param path     The fully qualified path of the object. i.e. /user/stor/foo/bar/baz
     * @param file     file to upload
     * @param headers  optional HTTP headers to include when copying the object
     * @param metadata optional user-supplied metadata for object
     * @return Manta response object
     * @throws IOException when there is a problem sending the object over the network
     */
    public MantaObjectResponse put(final String path,
                                   final File file,
                                   final MantaHttpHeaders headers,
                                   final MantaMetadata metadata) throws IOException {
        Objects.requireNonNull(path, "Path must not be null");
        Objects.requireNonNull(file, "File must not be null");

        if (!file.exists()) {
            String msg = String.format("File doesn't exist: %s",
                    file.getPath());
            throw new FileNotFoundException(msg);
        }

        if (!file.canRead()) {
            String msg = String.format("Can't access file for read: %s",
                    file.getPath());
            throw new IOException(msg);
        }

        final String contentType = MantaUtils.findOrDefaultContentType(headers,
                path,
                file,
                ContentType.APPLICATION_OCTET_STREAM.toString());

        final HttpContent content;

        if (file.length() == 0L) {
            content = new EmptyContent();
        } else {
            content = new FileContent(contentType, file);
        }

        return httpHelper.httpPut(path, headers, content, metadata);
    }


    /**
     * Copies the supplied byte array to a remote Manta object at the specified
     * path using the default JVM character encoding as a binary representation.
     *
     * @param path     The fully qualified path of the object. i.e. /user/stor/foo/bar/baz
     * @param bytes    byte array to upload
     * @return Manta response object
     * @throws IOException when there is a problem sending the object over the network
     */
    public MantaObjectResponse put(final String path,
                                   final byte[] bytes) throws IOException {
        return put(path, bytes, null, null);
    }


    /**
     * Copies the supplied byte array to a remote Manta object at the specified
     * path using the default JVM character encoding as a binary representation.
     *
     * @param path     The fully qualified path of the object. i.e. /user/stor/foo/bar/baz
     * @param bytes    byte array to upload
     * @param metadata optional user-supplied metadata for object
     * @return Manta response object
     * @throws IOException when there is a problem sending the object over the network
     */
    public MantaObjectResponse put(final String path,
                                   final byte[] bytes,
                                   final MantaMetadata metadata) throws IOException {
        return put(path, bytes, null, metadata);
    }


    /**
     * Copies the supplied byte array to a remote Manta object at the specified
     * path using the default JVM character encoding as a binary representation.
     *
     * @param path     The fully qualified path of the object. i.e. /user/stor/foo/bar/baz
     * @param bytes    byte array to upload
     * @param headers  optional HTTP headers to include when copying the object
     * @return Manta response object
     * @throws IOException when there is a problem sending the object over the network
     */
    public MantaObjectResponse put(final String path,
                                   final byte[] bytes,
                                   final MantaHttpHeaders headers) throws IOException {
        return put(path, bytes, headers, null);
    }


    /**
     * Copies the supplied byte array to a remote Manta object at the specified
     * path using the default JVM character encoding as a binary representation.
     *
     * @param path     The fully qualified path of the object. i.e. /user/stor/foo/bar/baz
     * @param bytes    byte array to upload
     * @param headers  optional HTTP headers to include when copying the object
     * @param metadata optional user-supplied metadata for object
     * @return Manta response object
     * @throws IOException when there is a problem sending the object over the network
     */
    public MantaObjectResponse put(final String path,
                                   final byte[] bytes,
                                   final MantaHttpHeaders headers,
                                   final MantaMetadata metadata) throws IOException {
        Objects.requireNonNull(path, "Path must not be null");
        Objects.requireNonNull(bytes, "Byte array must not be null");

        final String contentType = MantaUtils.findOrDefaultContentType(headers,
                path, ContentType.APPLICATION_OCTET_STREAM.toString());

        final HttpContent content;

        if (bytes.length == 0L) {
            content = new EmptyContent();
        } else {
            content = new ByteArrayContent(contentType, bytes);
        }

        return httpHelper.httpPut(path, headers, content, metadata);
    }

    /**
     * Appends the specified metadata to an existing Manta object.
     *
     * @param path     The fully qualified path of the object. i.e. /user/stor/foo/bar/baz
     * @param metadata user-supplied metadata for object
     * @return Manta response object
     * @throws IOException when there is a problem sending the metadata over the network
     */
    public MantaObjectResponse putMetadata(final String path, final MantaMetadata metadata)
            throws IOException {
        final MantaHttpHeaders headers = new MantaHttpHeaders(metadata);
        return putMetadata(path, headers, metadata);
    }


    /**
     * Appends metadata derived from HTTP headers to an existing Manta object.
     *
     * @param path     The fully qualified path of the object. i.e. /user/stor/foo/bar/baz
     * @param headers  HTTP headers to include when copying the object
     * @return Manta response object
     * @throws IOException when there is a problem sending the metadata over the network
     */
    public MantaObjectResponse putMetadata(final String path, final MantaHttpHeaders headers)
            throws IOException {
        Objects.requireNonNull(headers, "Headers must be present");

        final MantaMetadata metadata = new MantaMetadata(headers.metadataAsStrings());
        return putMetadata(path, headers, metadata);
    }


    /**
     * Appends the specified metadata to an existing Manta object using the
     * specified HTTP headers.
     *
     * @param path     The fully qualified path of the object. i.e. /user/stor/foo/bar/baz
     * @param headers  HTTP headers to include when copying the object
     * @param metadata user-supplied metadata for object
     * @return Manta response object
     * @throws IOException when there is a problem sending the metadata over the network
     */
    public MantaObjectResponse putMetadata(final String path,
                                           final MantaHttpHeaders headers,
                                           final MantaMetadata metadata)
            throws IOException {
        Objects.requireNonNull(headers, "Headers must be present");
        Objects.requireNonNull(metadata, "Metadata must be present");

        for (String header : ILLEGAL_METADATA_HEADERS) {
            if (headers.containsKey(header)) {
                String msg = String.format("Critical header [%s] can't be changed", header);
                throw new IllegalArgumentException(msg);
            }
        }

        headers.putAllMetadata(metadata);

        headers.setContentEncoding("chunked");
        HttpContent content = new EmptyContent();
        final GenericUrl genericUrl = new GenericUrl(this.url + formatPath(path));
        return httpHelper.httpPut(genericUrl, headers, content, metadata);
    }

    /**
     * Creates a directory in Manta.
     *
     * @param path The fully qualified path of the Manta directory.
     * @return true when directory was created
     * @throws IOException                                     If an IO exception has occurred.
     * @throws MantaClientHttpResponseException                If a http status code {@literal > 300} is returned.
     */
    public boolean putDirectory(final String path) throws IOException {
        return putDirectory(path, null);
    }


    /**
     * Creates a directory in Manta.
     *
     * @param path    The fully qualified path of the Manta directory.
     * @param headers Optional {@link MantaHttpHeaders}. Consult the Manta api for more header information.
     * @return true when directory was created
     * @throws IOException                                     If an IO exception has occurred.
     * @throws MantaClientHttpResponseException                If a http status code {@literal > 300} is returned.
     */
    public boolean putDirectory(final String path, final MantaHttpHeaders headers)
            throws IOException {
        Objects.requireNonNull("PUT directory path must be present");

        LOG.debug("PUT    {} [directory]", path);
        final GenericUrl genericUrl = new GenericUrl(this.url + formatPath(path));
        final HttpRequestFactory httpRequestFactory = httpRequestFactoryProvider.getRequestFactory();
        final HttpRequest request = httpRequestFactory.buildPutRequest(genericUrl, new EmptyContent());

        if (headers != null) {
            request.setHeaders(headers.asGoogleClientHttpHeaders());
        }

        request.getHeaders().setContentType(DIRECTORY_REQUEST_CONTENT_TYPE);
        request.setContent(new EmptyContent());

        HttpResponse res = httpHelper.executeAndCloseRequest(request,
                "PUT    {} response [{}] {} ", path);

        // When LastModified is set, the directory already exists
        return res.getHeaders().getLastModified() == null;
    }


    /**
     * Creates a directory in Manta.
     *
     * @param path The fully qualified path of the Manta directory.
     * @param recursive recursive create all of the directories specified in the path
     * @throws IOException If an IO exception has occurred.
     * @throws com.joyent.manta.exception.MantaCryptoException If there's an exception while signing the request.
     * @throws MantaClientHttpResponseException If a http status code {@literal > 300} is returned.
     */
    public void putDirectory(final String path, final boolean recursive)
            throws IOException {
        putDirectory(path, recursive, null);
    }


    /**
     * Creates a directory in Manta.
     *
     * @param path The fully qualified path of the Manta directory.
     * @param recursive recursive create all of the directories specified in the path
     * @param headers Optional {@link MantaHttpHeaders}. Consult the Manta api for more header information.
     * @throws IOException If an IO exception has occurred.
     * @throws com.joyent.manta.exception.MantaCryptoException If there's an exception while signing the request.
     * @throws MantaClientHttpResponseException If a http status code {@literal > 300} is returned.
     */
    public void putDirectory(final String path, final boolean recursive,
                             final MantaHttpHeaders headers)
            throws IOException {
        if (!recursive) {
            putDirectory(path, headers);
            return;
        }

        final String[] parts = path.split(SEPARATOR);
        final Iterator<Path> itr = Paths.get("", parts).iterator();
        final StringBuilder sb = new StringBuilder(SEPARATOR);

        for (int i = 0; itr.hasNext(); i++) {
            final String part = itr.next().toString();
            sb.append(part);

            // This means we aren't in the home nor in the reserved
            // directory path (stor, public, jobs, etc)
            if (i > 1) {
                putDirectory(sb.toString(), headers);
            }

            if (itr.hasNext()) {
                sb.append(SEPARATOR);
            }
        }
    }


    /**
     * Create a Manta snaplink.
     *
     * @param linkPath The fully qualified path of the new snaplink.
     * @param objectPath The fully qualified path of the object to link against.
     * @param headers Optional {@link MantaHttpHeaders}. Consult the Manta api for more header information.
     * @throws IOException If an IO exception has occurred.
     * @throws com.joyent.manta.exception.MantaCryptoException If there's an exception while signing the request.
     * @throws MantaClientHttpResponseException If a http status code {@literal > 300} is returned.
     */
    public void putSnapLink(final String linkPath, final String objectPath,
                            final MantaHttpHeaders headers)
            throws IOException {
        LOG.debug("PUT    {} -> {} [snaplink]", objectPath, linkPath);
        final GenericUrl genericUrl = new GenericUrl(this.url + formatPath(linkPath));
        final HttpContent content = new EmptyContent();
        final HttpRequestFactory httpRequestFactory = httpRequestFactoryProvider.getRequestFactory();
        final HttpRequest request = httpRequestFactory.buildPutRequest(genericUrl, content);
        if (headers != null) {
            request.setHeaders(headers.asGoogleClientHttpHeaders());
        }

        request.getHeaders().setContentType(LINK_CONTENT_TYPE);
        request.getHeaders().setLocation(formatPath(objectPath));
        httpHelper.executeAndCloseRequest(request, "PUT    {} -> {} response [{}] {} ",
                objectPath, linkPath);
    }

    /**
     * Moves a file from one path to another path. This operation is not
     * transactional and will fail or produce inconsistent result if the source
     * or the destination is modified while the operation is in progress.
     *
     * @param source Original path to move from
     * @param destination Destination path to move to
     * @throws IOException thrown when something goes wrong
     */
    public void move(final String source, final String destination)
            throws IOException {
        LOG.debug("Moving [{}] to [{}]", source, destination);

        MantaObjectResponse entry = head(source);

        if (entry.isDirectory()) {
            putDirectory(destination, true);
            MantaHttpHeaders sourceHeaders = entry.getHttpHeaders();
            Long contentsCount = sourceHeaders.getResultSetSize();

            // If we were just copying an empty directory, we just create the
            // new directory and delete the original
            if (contentsCount != null && contentsCount == 0L) {
                delete(source);
                return;
            }

            MantaObjectResponse destDir = head(destination);
            String destDirPath = destDir.getPath();
            String sourceDirPath = entry.getPath();

            try {
                listObjects(source).forEach(mantaObject -> {
                    try {
                        String sourcePath = mantaObject.getPath();
                        String relPath = sourcePath.substring(sourceDirPath.length());
                        String destFullPath = destDirPath + SEPARATOR + relPath;

                        if (mantaObject.isDirectory()) {
                            move(mantaObject.getPath(), destFullPath);
                        } else {
                            putSnapLink(destFullPath, sourcePath, null);
                        }
                    } catch (IOException e) {
                        throw new UncheckedIOException(e);
                    }
                });
            } catch (UncheckedIOException e) {
                throw e.getCause();
            }

            deleteRecursive(source);
        } else {
            putSnapLink(destination, source, null);
            delete(source);
        }
    }

<<<<<<< HEAD
    /**
     * Package private method that returns the configuration context used to
     * instantiate the MantaClient instance.
     *
     * @return instance of the configuration context used to construct this client
     */
=======

    /**
      * Package private method that returns the configuration context used to
      * instantiate the MantaClient instance.
      *
      * @return instance of the configuration context used to construct this client
      */
>>>>>>> 2dfe2e29
    ConfigContext getContext() {
        return this.config;
    }

<<<<<<< HEAD
=======

>>>>>>> 2dfe2e29
    /*************************************************************************
     * Job Methods
     *************************************************************************/

    /**
     * Submits a new job to be executed. This call is not idempotent, so calling
     * it twice will create two jobs.
     *
     * @param job Object populated with details about the request job
     * @return id of the newly created job
     * @throws IOException thrown when there are problems creating the job over the network
     */
    public UUID createJob(final MantaJob job) throws IOException {
        Objects.requireNonNull(job, "Manta job must be present");

        String path = String.format("%s/jobs", home);
        ObjectMapper mapper = MantaObjectParser.MAPPER;
        byte[] json = mapper.writeValueAsBytes(job);

        HttpContent content = new ByteArrayContent(
                ContentType.APPLICATION_JSON.toString(),
                json);

        LOG.debug("POST   {}", path);

        final GenericUrl genericUrl = new GenericUrl(this.url + formatPath(path));
        final HttpRequestFactory httpRequestFactory = httpRequestFactoryProvider.getRequestFactory();
        final HttpRequest request = httpRequestFactory.buildPostRequest(genericUrl, content);
        request.setContent(content);

        Function<HttpResponse, UUID> jobIdFunction = response -> {
            final String location = response.getHeaders().getLocation();
            String id = MantaUtils.lastItemInPath(location);
            return UUID.fromString(id);
        };

        /* This endpoint has a propensity for failing to respond, so we retry on
         * failure. */

        final int retries;

        if (config.getRetries() == null) {
            retries = DefaultsConfigContext.DEFAULT_HTTP_RETRIES;
        } else {
            retries = config.getRetries();
        }

        IOException lastException = new IOException("Never thrown. Report me as a bug.");

        // if retries are set to zero, we always execute at least once
        for (int count = 0; count < retries || count == 0; count++) {
            try {
                return httpHelper.executeAndCloseRequest(request,
                        jobIdFunction, "POST   {} response [{}] {} ", path);
            } catch (NoHttpResponseException e) {
                lastException = e;
                LOG.warn("Error posting createJob. Retrying.", e);
            }
        }

        throw lastException;
    }


    /**
     * Submits inputs to an already created job, as created by createJob().
     * Inputs are object names, and are fed in as a \n separated stream.
     * Inputs will be processed as they are received.
     *
     * @param jobId UUID of the Manta job
     * @param inputs iterator of paths to Manta objects to be added as inputs
     * @throws IOException thrown when we are unable to add inputs over the network
     */
    public void addJobInputs(final UUID jobId,
                             final Iterator<String> inputs) throws IOException {
        Objects.requireNonNull(jobId, "Manta job id must be present");
        Objects.requireNonNull(inputs, "Inputs must be present");

        String contentType = "text/plain; charset=utf-8";
        HttpContent content = new StringIteratorHttpContent(inputs, contentType);

        processJobInputs(jobId, content);
    }


    /**
     * Submits inputs to an already created job, as created by createJob().
     * Inputs are object names, and are fed in as a \n separated stream.
     * Inputs will be processed as they are received.
     *
     * @param jobId UUID of the Manta job
     * @param inputs stream of paths to Manta objects to be added as inputs
     * @throws IOException thrown when we are unable to add inputs over the network
     */
    public void addJobInputs(final UUID jobId,
                             final Stream<String> inputs) throws IOException {
        Objects.requireNonNull(jobId, "Manta job id must be present");
        Objects.requireNonNull(inputs, "Inputs must be present");

        String contentType = "text/plain; charset=utf-8";
        HttpContent content = new StringIteratorHttpContent(inputs, contentType);

        processJobInputs(jobId, content);
    }


    /**
     * Utility method for processing the addition of job inputs over HTTP.
     *
     * @param jobId UUID of the Manta job
     * @param content content object containing input objects
     * @throws IOException thrown when we are unable to add inputs over the network
     */
    protected void processJobInputs(final UUID jobId,
                                    final HttpContent content)
            throws IOException {

        String path = String.format("%s/jobs/%s/live/in", home, jobId);

        HttpHeaders headers = new HttpHeaders();
        headers.setContentEncoding("chunked");

        httpHelper.httpPost(path, content, headers);
    }


    /**
     * <p>Get a stream of all of the input objects submitted for a job.</p>
     *
     * <p><strong>Make sure to close this stream when you are done with
     * otherwise the HTTP socket will remain open.</strong></p>
     *
     * @param jobId UUID of the Manta job
     * @return Stream of input objects associated with a job
     * @throws IOException thrown when there is a problem getting objects over the network
     */
    public Stream<String> getJobInputs(final UUID jobId) throws IOException {
        Objects.requireNonNull(jobId, "Manta job id must not be null");
        String path = String.format("%s/jobs/%s/live/in", home, jobId);

        HttpResponse response = httpHelper.httpGet(path);
        return responseAsStream(response);
    }

    /**
     * Submits inputs to an already created job, as created by CreateJob.
     *
     * @param jobId UUID of the Manta job
     * @return true when Manta has accepted the ending input
     * @throws IOException thrown when there is a problem ending input over the network
     */
    public boolean endJobInput(final UUID jobId) throws IOException {
        Objects.requireNonNull(jobId, "Manta job id must not be null");
        String path = String.format("%s/jobs/%s/live/in/end", home, jobId);

        final HttpContent content = new EmptyContent();
        HttpResponse response = httpHelper.httpPost(path, content);

        // We expect a return value of 202 when the cancel request was accepted
        return response.getStatusCode() == HTTP_STATUSCODE_202_ACCEPTED;
    }


    /**
     * <p>This cancels a job from doing any further work. Cancellation is
     * asynchronous and "best effort"; there is no guarantee the job will
     * actually stop. For example, short jobs where input is already
     * closed will likely still run to completion. This is however useful
     * when:</p>
     * <ul>
     * <li>input is still open</li>
     * <li>you have a long-running job</li>
     * </ul>
     * @param jobId UUID of the Manta job
     * @return true when Manta has accepted the cancel request
     * @throws IOException thrown when we have a problem canceling over the network
     */
    public boolean cancelJob(final UUID jobId) throws IOException {
        Objects.requireNonNull(jobId, "Manta job id must not be null");
        String path = String.format("%s/jobs/%s/live/cancel",
                home, jobId);

        final HttpContent content = new EmptyContent();
        HttpResponse response = httpHelper.httpPost(path, content);

        // We expect a return value of 202 when the cancel request was accepted
        return response.getStatusCode() == HTTP_STATUSCODE_202_ACCEPTED;
    }

    /**
     * Gets the high-level job container object for a given id.
     * First, attempts to get the live status object and if it can't be
     * retrieved, then we get the archived status object.
     *
     * @param jobId UUID of the Manta job
     * @return Object representing the properties of the job
     * @throws IOException thrown when we can't get the job over the network
     */
    public MantaJob getJob(final UUID jobId) throws IOException {
        Objects.requireNonNull(jobId, "Manta job id must not be null");
        final String livePath = String.format("%s/jobs/%s/live/status",
                home, jobId);

        MantaJob job;
        HttpResponse response = null;

        try {
            response = httpHelper.httpGet(livePath, OBJECT_PARSER);
            job = response.parseAs(MantaJob.class);
        } catch (MantaClientHttpResponseException e) {
            // If we can't get the live status of the job, we try to get the archived
            // status of the job just like the CLI mjob utility.
            if (e.getServerCode().equals(MantaErrorCode.RESOURCE_NOT_FOUND_ERROR)) {
                final String archivePath = String.format("%s/jobs/%s/job.json",
                        home, jobId);
                response = httpHelper.httpGet(archivePath, OBJECT_PARSER);
                job = response.parseAs(MantaJob.class);
            } else {
                throw e;
            }
        } finally {
            if (response != null) {
                response.disconnect();
            }
        }

        return job;
    }


    /**
     * Gets all of the Manta jobs as a real-time {@link Stream} from
     * the Manta API. <strong>Make sure to close this stream when you are done with
     * otherwise the HTTP socket will remain open.</strong>
     *
     * @return a stream with all of the jobs
     * @throws IOException thrown when we can't get a list of jobs over the network
     */
    public Stream<MantaJob> getAllJobs() throws IOException {
        try {
            return getAllJobIds().map(id -> {
                if (id == null) {
                    return null;
                }

                try {
                    return getJob(id);
                } catch (IOException e) {
                    throw new UncheckedIOException(e);
                }
            });
        } catch (UncheckedIOException e) {
            throw e.getCause();
        }
    }


    /**
     * Gets all of the Manta jobs as a real-time {@link Stream} that matches
     * the supplied name from the Manta API. <strong>Make sure to close this stream
     * when you are done with otherwise the HTTP socket will remain open.</strong>
     *
     * @param limit the maximum number of jobs to list 0-1024
     * @return a stream with the amount of jobs as specified in the limit parameter
     * @throws IOException thrown when we can't get a list of jobs over the network
     */
    public Stream<MantaJob> getAllJobs(final int limit) throws IOException {
        if (limit < 0 || limit > MAX_RESULTS) {
            String msg = String.format("%d is invalid: must be between [1, %d]",
                    limit, MAX_RESULTS);
            throw new IllegalArgumentException(msg);
        }

        return getAllJobs("limit", String.valueOf(limit));
    }


    /**
     * Gets all of the Manta jobs as a real-time {@link Stream} that match
     * the supplied job state from the Manta API. <strong>Make sure to close this stream
     * when you are done with otherwise the HTTP socket will remain open.</strong>
     *
     * @param state Manta job state
     * @return a stream with all of the jobs (actually all that Manta will give us)
     * @throws IOException thrown when we can't get a list of jobs over the network
     */
    public Stream<MantaJob> getJobsByState(final String state) throws IOException {
        return getAllJobs("state", state);
    }


    /**
     * Gets all of the Manta jobs as a real-time {@link Stream} that match
     * the supplied name from the Manta API. <strong>Make sure to close this stream
     * when you are done with otherwise the HTTP socket will remain open.</strong>
     *
     * @param name job name to search for
     * @return a stream with all of the jobs (actually all that Manta will give us)
     * @throws IOException thrown when we can't get a list of jobs over the network
     */
    public Stream<MantaJob> getJobsByName(final String name) throws IOException {
        return getAllJobs("name", name);
    }


    /**
     * Gets all of the Manta jobs as a real-time {@link Stream} from
     * the Manta API. <strong>Make sure to close this stream when you are done with
     * otherwise the HTTP socket will remain open.</strong>
     *
     * @param filterName filter name to filter request by (if none, default to null)
     * @param filter filter value to filter request by (if none, default to null)
     * @return a stream with all of the jobs (actually all that Manta will give us)
     * @throws IOException thrown when we can't get a list of jobs over the network
     */
    public Stream<MantaJob> getAllJobs(final String filterName,
                                       final String filter) throws IOException {
        try {
            return getAllJobIds(filterName, filter).map(id -> {
                if (id == null) {
                    return null;
                }

                try {
                    return getJob(id);
                } catch (IOException e) {
                    throw new UncheckedIOException(e);
                }
            });
        } catch (UncheckedIOException e) {
            throw e.getCause();
        }
    }


    /**
     * Gets all of the Manta jobs' IDs as a real-time {@link Stream} from
     * the Manta API. <strong>Make sure to close this stream when you are done with
     * otherwise the HTTP socket will remain open.</strong>
     *
     * @return a stream with all of the job IDs (actually all that Manta will give us)
     * @throws IOException thrown when we can't get a list of jobs over the network
     */
    public Stream<UUID> getAllJobIds() throws IOException {
        final String path = String.format("%s/jobs", home);

        final MantaDirectoryListingIterator itr = new MantaDirectoryListingIterator(this.url,
                path, httpHelper, MAX_RESULTS);

        danglingStreams.add(new WeakReference<AutoCloseable>(itr));

        Stream<Map<String, Object>> backingStream =
                StreamSupport.stream(Spliterators.spliteratorUnknownSize(
                        itr, Spliterator.ORDERED | Spliterator.NONNULL), false);

        return backingStream.map(item -> {
            final String id = Objects.toString(item.get("name"));
            return UUID.fromString(id);
        });
    }


    /**
     * Gets all of the Manta jobs' IDs as a real-time {@link Stream} from
     * the Manta API. <strong>Make sure to close this stream when you are done with
     * otherwise the HTTP socket will remain open.</strong>
     *
     * @param limit the maximum number of job ids to list 0-1024
     * @return a stream with the amount of jobs as specified in the limit parameter
     * @throws IOException thrown when we can't get a list of jobs over the network
     */
    public Stream<UUID> getAllJobIds(final int limit) throws IOException {
        if (limit < 0 || limit > MAX_RESULTS) {
            String msg = String.format("%d is invalid: must be between [1, %d]",
                    limit, MAX_RESULTS);
            throw new IllegalArgumentException(msg);
        }
        return getAllJobIds("limit", String.valueOf(limit));
    }

    /**
     * Gets all of the Manta jobs' IDs as a real-time {@link Stream} that match
     * the supplied job state from the Manta API. <strong>Make sure to close this stream
     * when you are done with otherwise the HTTP socket will remain open.</strong>
     *
     * @param state Manta job state
     * @return a stream with all of the job IDs (actually all that Manta will give us)
     * @throws IOException thrown when we can't get a list of jobs over the network
     */
    public Stream<UUID> getJobIdsByState(final String state) throws IOException {
        return getAllJobIds("state", state);
    }


    /**
     * Gets all of the Manta jobs' IDs as a real-time {@link Stream} that matches
     * the supplied name from the Manta API. <strong>Make sure to close this stream
     * when you are done with otherwise the HTTP socket will remain open.</strong>
     *
     * @param name job name to search for
     * @return a stream with all of the job IDs (actually all that Manta will give us)
     * @throws IOException thrown when we can't get a list of jobs over the network
     */
    public Stream<UUID> getJobIdsByName(final String name) throws IOException {
        return getAllJobIds("name", name);
    }


    /**
     * Gets all of the Manta jobs' IDs as a real-time {@link Stream} from
     * the Manta API. <strong>Make sure to close this stream when you are done with
     * otherwise the HTTP socket will remain open.</strong>
     *
     * @param filterName filter name to filter request by (if none, default to null)
     * @param filter filter value to filter request by (if none, default to null)
     * @return a stream with all of the job IDs (actually all that Manta will give us)
     * @throws IOException thrown when we can't get a list of jobs over the network
     */
    private Stream<UUID> getAllJobIds(final String filterName,
                                      final String filter) throws IOException {
        StringBuilder query = new StringBuilder("?");

        if (filterName != null && filter != null) {
            query.append(filterName).append("=").append(filter);
        }

        final String path = String.format("%s/jobs", home);

        final GenericUrl genericUrl = new GenericUrl(this.url + formatPath(path)
                + query);

        final HttpResponse response = httpHelper.httpGet(genericUrl, null);
        final ObjectMapper mapper = MantaObjectParser.MAPPER;
        final Stream<String> responseStream = responseAsStream(response);

        try {
            return responseStream.map(s -> {
                try {
                    @SuppressWarnings("rawtypes")
                    final Map jobDetails = mapper.readValue(s, Map.class);
                    final Object value = jobDetails.get("name");

                    if (value == null) {
                        return null;
                    }

                    return UUID.fromString(value.toString());
                } catch (IOException e) {
                    throw new UncheckedIOException(e);
                }
            });
        } catch (UncheckedIOException e) {
            throw e.getCause();
        }
    }


    /**
     * <p>Returns the current "live" set of outputs from a job. Think of this
     * like tail -f. The objects are returned as a stream. The stream is
     * composed of a list of object names on Manta that contain the output
     * of the job.</p>
     *
     * <p><strong>Make sure to close this stream when you are done with
     * otherwise the HTTP socket will remain open.</strong></p>
     * @param jobId UUID of the Manta job
     * @return stream of object paths that refer to job output
     * @throws IOException thrown when we can't get a list of outputs over the network
     */
    public Stream<String> getJobOutputs(final UUID jobId) throws IOException {
        Objects.requireNonNull(jobId, "Job id must be present");
        String path = String.format("%s/jobs/%s/live/out", home, jobId);

        HttpResponse response = httpHelper.httpGet(path);
        return responseAsStream(response);
    }


    /**
     * <p>Returns a stream of {@link InputStream} implementations for each
     * output returned from the Manta API for a job.</p>
     *
     * <p><strong>Make sure to close this stream when you are done with
     * otherwise the HTTP socket will remain open.</strong></p>
     * @param jobId UUID of the Manta job
     * @return stream of each output's input stream
     * @throws IOException thrown when we can't get a list of outputs over the network
     */
    public Stream<MantaObjectInputStream> getJobOutputsAsStreams(final UUID jobId) throws IOException {
        Objects.requireNonNull(jobId, "Job id must be present");

        try {
            return getJobOutputs(jobId)
                    .map(obj -> {
                        try {
                            return getAsInputStream(obj);
                        } catch (IOException e) {
                            throw new UncheckedIOException(e);
                        }
                    });
        } catch (UncheckedIOException e) {
            throw e.getCause();
        }
    }


    /**
     * <p>Returns a stream of strings containing all of the
     * output returned from the Manta API for a job. Be careful, this method
     * is not memory-efficient.</p>
     *
     * <p><strong>Make sure to close this stream when you are done with
     * otherwise the HTTP socket will remain open.</strong></p>
     * @param jobId UUID of the Manta job
     * @return stream of each job output as a string
     * @throws IOException thrown when we can't get a list of outputs over the network
     */
    public Stream<String> getJobOutputsAsStrings(final UUID jobId) throws IOException {
        Objects.requireNonNull(jobId, "Job id must be present");

        try {
            return getJobOutputs(jobId)
                    .map(obj -> {
                        try {
                            return getAsString(obj);
                        } catch (IOException e) {
                            throw new UncheckedIOException(e);
                        }
                    });
        } catch (UncheckedIOException e) {
            throw e.getCause();
        }
    }


    /**
     * <p>Returns the current "live" set of failures from a job. Think of this
     * like tail -f. The objects are returned as a stream. The stream is
     * composed of a list of object names on Manta that contain the output
     * of the job.</p>
     *
     * <p>Essentially, this method returns a stream of all of the Manta objects
     * whose jobs failed. There are no details about the nature of the failures
     * returned in this method.</p>
     *
     * <p><strong>Make sure to close this stream when you are done with
     * otherwise the HTTP socket will remain open.</strong></p>
     *
     * @param jobId UUID of the Manta job
     * @return stream of Manta object names whose jobs failed
     * @throws IOException thrown when we can't get a list of failures over the network
     */
    public Stream<String> getJobFailures(final UUID jobId) throws IOException {
        Objects.requireNonNull(jobId, "Job id must be present");

        String path = String.format("%s/jobs/%s/live/fail", home, jobId);

        final HttpResponse response = httpHelper.httpGet(path);

        return responseAsStream(response);
    }


    /**
     * <p>Returns a list of failure details for each object in which a failure
     * occurred.</p>
     *
     * <p><strong>Make sure to close this stream when you are done with
     * otherwise the HTTP socket will remain open.</strong></p>
     *
     * @param jobId UUID of the Manta job
     * @return a stream of job error objects
     * @throws IOException thrown when we can't get a list of errors over the network
     */
    public Stream<MantaJobError> getJobErrors(final UUID jobId) throws IOException {
        Objects.requireNonNull(jobId, "Job id must be present");

        final String path = String.format("%s/jobs/%s/live/err", home, jobId);

        final HttpResponse response = httpHelper.httpGet(path);
        final ObjectMapper mapper = MantaObjectParser.MAPPER;

        try {
            return responseAsStream(response)
                    .map(err -> {
                        try {
                            return mapper.readValue(err, MantaJobError.class);
                        } catch (IOException e) {
                            throw new UncheckedIOException(e);
                        }
                    });
        } catch (UncheckedIOException e) {
            throw e.getCause();
        }
    }

    /**
     * Creates an instance of a {@link MantaJobBuilder} class that allows you
     * to fluently build Manta jobs.
     *
     * @return Manta job builder fluent interface class
     */
    public MantaJobBuilder jobBuilder() {
        return new MantaJobBuilder(this);
    }


    /**
     * Parses a HTTP response's content as a Java 8 stream of strings.
     *
     * @param response HTTP response object
     * @return stream of strings representing each line of the response
     * @throws IOException thrown when we can't access the response over the network
     */
    protected Stream<String> responseAsStream(final HttpResponse response)
            throws IOException {
        // This resource is closed using the onClose() lambda below
        final Reader reader = new InputStreamReader(response.getContent());
        final BufferedReader br = new BufferedReader(reader);

        try {
            Stream<String> stream = br.lines().onClose(() -> {
                try {
                    br.close();
                    response.disconnect();
                } catch (IOException e) {
                    throw new UncheckedIOException(e);
                }
            });

            danglingStreams.add(new WeakReference<AutoCloseable>(stream));
            return stream;
        } catch (UncheckedIOException e) {
            throw e.getCause();
        }
    }


    /**
     * Accessor for the HttpRequestFactoryProvider - used primarily for testing.
     *
     * @return provider instance
     */
    HttpRequestFactoryProvider getHttpRequestFactoryProvider() {
        return httpRequestFactoryProvider;
    }


    @Override
    public void close() throws Exception {
        final List<Exception> exceptions = new ArrayList<>();

        /* We explicitly close all streams that may have been opened when
         * this class (MantaClient) is closed. This helps to alleviate problems
         * where resources haven't been closed properly. In particular, this
         * is useful for the streamingIterator() method that returns an
         * iterator that must be closed after consumption. */
        for (WeakReference<? extends AutoCloseable> wr : danglingStreams) {
            try {
                AutoCloseable closeable = wr.get();

                if (closeable == null) {
                    continue;
                }

                closeable.close();
            } catch (Exception e) {
                exceptions.add(e);
            }
        }

        try {
            this.httpRequestFactoryProvider.close();
        } catch (Exception e) {
            exceptions.add(e);
        }

        try {
            this.httpSigner.getSignerThreadLocal().clearAll();
        } catch (Exception e) {
            exceptions.add(e);
        }

        if (!exceptions.isEmpty()) {
            String msg = "At least one exception was thrown when performing close()";
            OnCloseAggregateException exception = new OnCloseAggregateException(msg);

            for (Exception e : exceptions) {
                exception.aggregateException(e);
            }

            throw exception;
        }
    }


    /**
     * Closes the Manta client resource and logs any problems to the debug level
     * logger. No exceptions are thrown on failure.
     */
    public void closeQuietly() {
        try {
            close();
        } catch (Exception e) {
            LOG.debug("Error closing connection", e);
        }
    }

    /**
     * Closes the Manta client resource and logs any problems to the warn level
     * logger. No exceptions are thrown on failure.
     */
    public void closeWithWarning() {
        try {
            close();
        } catch (Exception e) {
            if (LOG.isWarnEnabled()) {
                LOG.warn("Error closing client", e);
            }
        }
    }
}<|MERGE_RESOLUTION|>--- conflicted
+++ resolved
@@ -1393,14 +1393,6 @@
         }
     }
 
-<<<<<<< HEAD
-    /**
-     * Package private method that returns the configuration context used to
-     * instantiate the MantaClient instance.
-     *
-     * @return instance of the configuration context used to construct this client
-     */
-=======
 
     /**
       * Package private method that returns the configuration context used to
@@ -1408,15 +1400,11 @@
       *
       * @return instance of the configuration context used to construct this client
       */
->>>>>>> 2dfe2e29
     ConfigContext getContext() {
         return this.config;
     }
 
-<<<<<<< HEAD
-=======
-
->>>>>>> 2dfe2e29
+
     /*************************************************************************
      * Job Methods
      *************************************************************************/
