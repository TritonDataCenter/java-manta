/**
 * Copyright (c) 2015, Joyent, Inc. All rights reserved.
 */
package com.joyent.manta.config;

import java.util.Objects;

/**
 * Abstract implementation of {@link ConfigContext} that allows for chaining
 * in default implementations of configuration that are delegate to when
 * we aren't passed a value.
 *
 * @author <a href="https://github.com/dekobon">Elijah Zupancic</a>
 */
public abstract class BaseChainedConfigContext implements ConfigContext {
    /**
     * Manta service endpoint.
     */
    private String mantaURL;

    /**
     * Account associated with the Manta service.
     */
    private String account;

    /**
     * RSA key fingerprint of the private key used to access Manta.
     */
    private String mantaKeyId;

    /**
     * Path on the filesystem to the private RSA key used to access Manta.
     */
    private String mantaKeyPath;

    /**
     * General connection timeout for the Manta service.
     */
    private Integer timeout;

    /**
     * Number of times to retry failed requests.
     */
    private Integer retries;

    /**
     * The maximum number of open connections to the Manta API.
     */
    private Integer maxConnections;

    /**
     * Private key content. This shouldn't be set if the MantaKeyPath is set.
     */
    private String privateKeyContent;

    /**
     * Optional password for private key.
     */
    private String password;

    /**
     * The class name of the {@link com.google.api.client.http.HttpTransport} implementation to use.
     */
    private String httpTransport;

    /**
     * Comma delimited list of supported TLS protocols.
     */
    private String httpsProtocols;

    /**
     * Comma delimited list of supported TLS ciphers.
     */
    private String httpsCiphers;

    /**
     * Flag indicating if HTTP signatures are turned off.
     */
    private Boolean noAuth;

    /**
     * Flag indicating if HTTP signature native code generation is turned off.
     */
    private Boolean disableNativeSignatures;

    /**
     * Time in milliseconds to cache HTTP signature headers.
     */
    private Integer signatureCacheTTL;

    /**
     * Flag indicating when client-side encryption is enabled.
     */
    private Boolean clientEncryptionEnabled;

    /**
     * Flag indicating when downloading unencrypted files is allowed in
     * encryption mode.
     */
    private Boolean permitUnencryptedDownloads;

    /**
     * Enum specifying if we are in strict ciphertext authentication mode or not.
     */
    private EncryptionObjectAuthenticationMode encryptionAuthenticationMode;

    /**
     * Path to the private encryption key on the filesystem (can't be used if
     * private key bytes is not null).
     */
    private String encryptionPrivateKeyPath;

    /**
     * Private encryption key data (can't be used if private key path is not null).
     */
    private byte[] encryptionPrivateKeyBytes;

    /** Singleton instance of default configuration for easy reference. */
    public static final ConfigContext DEFAULT_CONFIG =
            new DefaultsConfigContext();

    /**
     * Constructor that pre-populates configuration context with the default
     * values.
     */
    public BaseChainedConfigContext() {
    }

    /**
     * Constructor that takes a default value for each one of the configuration
     * values.
     *
     * @param defaultingContext context that provides default values
     */
    public BaseChainedConfigContext(final ConfigContext defaultingContext) {
        overwriteWithContext(defaultingContext);
    }

    @Override
    public String getMantaURL() {
        return this.mantaURL;
    }

    @Override
    public String getMantaUser() {
        return this.account;
    }

    @Override
    public String getMantaKeyId() {
        return this.mantaKeyId;
    }

    @Override
    public String getMantaKeyPath() {
        return this.mantaKeyPath;
    }

    @Override
    public String getMantaHomeDirectory() {
        return ConfigContext.deriveHomeDirectoryFromUser(getMantaUser());
    }

    @Override
    public Integer getTimeout() {
        return this.timeout;
    }

    @Override
    public Integer getRetries() {
        return this.retries;
    }

    @Override
    public Integer getMaximumConnections() {
        return this.maxConnections;
    }

    @Override
    public String getPrivateKeyContent() {
        return this.privateKeyContent;
    }

    @Override
    public String getPassword() {
        return this.password;
    }

    @Override
    public String getHttpTransport() {
        return this.httpTransport;
    }

    @Override
    public String getHttpsProtocols() {
        return httpsProtocols;
    }

    @Override
    public String getHttpsCipherSuites() {
        return httpsCiphers;
    }

    @Override
    public Boolean noAuth() {
        return noAuth;
    }

    @Override
    public Boolean disableNativeSignatures() {
        return disableNativeSignatures;
    }

    @Override
    public Integer getSignatureCacheTTL() {
        return signatureCacheTTL;
    }

    @Override
    public Boolean isClientEncryptionEnabled() {
        return clientEncryptionEnabled;
    }

    @Override
    public Boolean permitUnencryptedDownloads() {
        return permitUnencryptedDownloads;
    }

    @Override
    public EncryptionObjectAuthenticationMode getEncryptionAuthenticationMode() {
        return encryptionAuthenticationMode;
    }

    /**
     * @return path to the private encryption key on the filesystem (can't be used if private key bytes is not null)
     */
    @Override
    public String getEncryptionPrivateKeyPath() {
        return encryptionPrivateKeyPath;
    }

    /**
     * @return private encryption key data (can't be used if private key path is not null)
     */
    @Override
    public byte[] getEncryptionPrivateKeyBytes() {
        return encryptionPrivateKeyBytes;
    }

    /**
     * Overwrites the configuration values with the values of the passed context
     * if those values are not null and aren't empty.
     *
     * @param context context to overwrite configuration with
     */
    public void overwriteWithContext(final ConfigContext context) {
        if (isPresent(context.getMantaURL())) {
            this.mantaURL = context.getMantaURL();
        }

        if (isPresent(context.getMantaUser())) {
            this.account = context.getMantaUser();
        }

        if (isPresent(context.getMantaKeyId())) {
            this.mantaKeyId = context.getMantaKeyId();
        }

        if (isPresent(context.getMantaKeyPath())) {
            if (isPresent(context.getPrivateKeyContent())) {
                String msg = "You can't set both a private key path and private key content";
                throw new IllegalArgumentException(msg);
            }
            this.mantaKeyPath = context.getMantaKeyPath();
        }

        if (context.getTimeout() != null) {
            this.timeout = context.getTimeout();
        }

        if (context.getRetries() != null) {
            this.retries = context.getRetries();
        }

        if (context.getMaximumConnections() != null) {
            this.maxConnections = context.getMaximumConnections();
        }

        if (isPresent(context.getPrivateKeyContent())) {
            if (isPresent(mantaKeyPath)) {
                String msg = "You can't set both a private key path and private key content";
                throw new IllegalArgumentException(msg);
            }

            this.privateKeyContent = context.getPrivateKeyContent();
        }

        if (isPresent(context.getPassword())) {
            this.password = context.getPassword();
        }

        if (isPresent(context.getHttpTransport())) {
            this.httpTransport = context.getHttpTransport();
        }

        if (isPresent(context.getHttpsProtocols())) {
            this.httpsProtocols = context.getHttpsProtocols();
        }

        if (isPresent(context.getHttpsCipherSuites())) {
            this.httpsCiphers = context.getHttpsCipherSuites();
        }

        if (context.noAuth() != null) {
            this.noAuth = context.noAuth();
        }

        if (context.disableNativeSignatures() != null) {
            this.disableNativeSignatures = context.disableNativeSignatures();
        }

        if (context.getSignatureCacheTTL() != null) {
            this.signatureCacheTTL = context.getSignatureCacheTTL();
        }
    }

    /**
     * Checks to see that a given string is neither empty nor null.
     * @param string string to check
     * @return true when string is non-null and not empty
     */
    protected static boolean isPresent(final String string) {
        return string != null && !string.isEmpty();
    }

    /**
     * Sets the Manta service endpoint.
     * @param mantaURL Manta service endpoint
     * @return the current instance of {@link BaseChainedConfigContext}
     */
    public BaseChainedConfigContext setMantaURL(final String mantaURL) {
        this.mantaURL = mantaURL;
        return this;
    }

    /**
     * Sets the account associated with the Manta service.
     * @param mantaUser Manta user account
     * @return the current instance of {@link BaseChainedConfigContext}
     */
    public BaseChainedConfigContext setMantaUser(final String mantaUser) {
        this.account = mantaUser;
        return this;
    }

    /**
     * Sets the RSA key fingerprint of the private key used to access Manta.
     * @param mantaKeyId RSA key fingerprint
     * @return the current instance of {@link BaseChainedConfigContext}
     */
    public BaseChainedConfigContext setMantaKeyId(final String mantaKeyId) {
        this.mantaKeyId = mantaKeyId;
        return this;
    }

    /**
     * Sets the path on the filesystem to the private RSA key used to access Manta.
     * @param mantaKeyPath path on the filesystem
     * @return the current instance of {@link BaseChainedConfigContext}
     */
    public BaseChainedConfigContext setMantaKeyPath(final String mantaKeyPath) {
        if (isPresent(privateKeyContent)) {
            String msg = "You can't set both a private key path and private key content";
            throw new IllegalArgumentException(msg);
        }

        this.mantaKeyPath = mantaKeyPath;
        return this;
    }

    /**
     * Sets the general connection timeout for the Manta service.
     * @param timeout timeout in milliseconds
     * @return the current instance of {@link BaseChainedConfigContext}
     */
    public BaseChainedConfigContext setTimeout(final Integer timeout) {
        this.timeout = timeout;
        return this;
    }

    /**
     * Sets the number of times to retry failed HTTP requests.
     * @param retries number of times to retry
     * @return the current instance of {@link BaseChainedConfigContext}
     */
    public BaseChainedConfigContext setRetries(final Integer retries) {
        if (retries < 0) {
            throw new IllegalArgumentException("Retries must be zero or greater");
        }
        this.retries = retries;
        return this;
    }

    /**
     * Sets the maximum number of open connections to the Manta API.
     * @param maxConns number of connections greater than zero
     * @return the current instance of {@link BaseChainedConfigContext}
     */
    public BaseChainedConfigContext setMaximumConnections(final Integer maxConns) {
        if (maxConns < 1) {
            throw new IllegalArgumentException("Maximum number of connections must "
                    + "be 1 or greater");
        }
        this.maxConnections = maxConns;

        return this;
    }

    /**
     * Sets the private key content used to authenticate. This can't be set if
     * you already have a private key path specified.
     * @param privateKeyContent contents of private key in plain text
     * @return the current instance of {@link BaseChainedConfigContext}
     */
    public BaseChainedConfigContext setPrivateKeyContent(final String privateKeyContent) {
        if (isPresent(mantaKeyPath)) {
            String msg = "You can't set both a private key path and private key content";
            throw new IllegalArgumentException(msg);
        }

        this.privateKeyContent = privateKeyContent;

        return this;
    }

    /**
     * Sets the password used for the private key. This is optional and not
     * typically used.
     * @param password password to set
     * @return the current instance of {@link BaseChainedConfigContext}
     */
    public BaseChainedConfigContext setPassword(final String password) {
        this.password = password;

        return this;
    }

    /**
     * Sets the class name of the {@link com.google.api.client.http.HttpTransport}
     * implementation to use. Use the strings ApacheHttpTransport, NetHttpTransport
     * or MockHttpTransport to use the included implementations. If the value
     * is not one of those three - then we default to the ApacheHttpTransport
     * method.
     *
     * @param httpTransport Typically 'ApacheHttpTransport' or 'NetHttpTransport'
     * @return the current instance of {@link BaseChainedConfigContext}
     */
    public BaseChainedConfigContext setHttpTransport(final String httpTransport) {
        this.httpTransport = httpTransport;

        return this;
    }

    /**
     * Set the supported TLS protocols.
     *
     * @param httpsProtocols comma delimited list of TLS protocols
     * @return the current instance of {@link BaseChainedConfigContext}
     */
    public BaseChainedConfigContext setHttpsProtocols(final String httpsProtocols) {
        this.httpsProtocols = httpsProtocols;

        return this;
    }

    /**
     * Set the supported TLS ciphers.
     *
     * @param httpsCiphers comma delimited list of TLS ciphers
     * @return the current instance of {@link BaseChainedConfigContext}
     */
    public BaseChainedConfigContext setHttpsCiphers(final String httpsCiphers) {
        this.httpsCiphers = httpsCiphers;

        return this;
    }

    /**
     * Change the state of whether or not HTTP signatures are sent to the Manta API.
     *
     * @param noAuth true to disable HTTP signatures
     * @return the current instance of {@link BaseChainedConfigContext}
     */
    public BaseChainedConfigContext setNoAuth(final Boolean noAuth) {
        this.noAuth = noAuth;

        return this;
    }

    /**
     * Change the state of whether or not HTTP signatures are using native code
     * to generate the cryptographic signatures.
     *
     * @param disableNativeSignatures true to disable
     * @return the current instance of {@link BaseChainedConfigContext}
     */
    public BaseChainedConfigContext setDisableNativeSignatures(final Boolean disableNativeSignatures) {
        this.disableNativeSignatures = disableNativeSignatures;

        return this;
    }

    /**
     * Sets the time in milliseconds to cache HTTP signature headers.
     *
     * @param signatureCacheTTL time in milliseconds to cache HTTP signature headers
     * @return the current instance of {@link BaseChainedConfigContext}
     */
    public BaseChainedConfigContext setSignatureCacheTTL(final Integer signatureCacheTTL) {
        this.signatureCacheTTL = signatureCacheTTL;

        return this;
    }

<<<<<<< HEAD

    /**
     * Sets flag indicating when client-side encryption is enabled.
     *
     * @param clientEncryptionEnabled true if client-side encryption is enabled
     * @return the current instance of {@link BaseChainedConfigContext}
     */
    public BaseChainedConfigContext setClientEncryptionEnabled(final Boolean clientEncryptionEnabled) {
        this.clientEncryptionEnabled = clientEncryptionEnabled;

        return this;
    }

    /**
     * Sets flag indicating when downloading unencrypted files is allowed in
     * encryption mode.
     *
     * @param permitUnencryptedDownloads true if downloading unencrypted data is permitted when in encrypted mode
     * @return the current instance of {@link BaseChainedConfigContext}
     */
    public BaseChainedConfigContext setPermitUnencryptedDownloads(final Boolean permitUnencryptedDownloads) {
        this.permitUnencryptedDownloads = permitUnencryptedDownloads;

        return this;
    }

    /**
     * Sets enum specifying if we are in strict ciphertext authentication mode
     * or not.
     *
     * @param encryptionAuthenticationMode enum of authentication mode
     * @return the current instance of {@link BaseChainedConfigContext}
     */
    public BaseChainedConfigContext setEncryptionAuthenticationMode(
            final EncryptionObjectAuthenticationMode encryptionAuthenticationMode) {
        this.encryptionAuthenticationMode = encryptionAuthenticationMode;

        return this;
    }

    /**
     * Sets the path to the private encryption key on the filesystem (can't be
     * used if private key bytes is not null).
     *
     * @param encryptionPrivateKeyPath path to private encryption key of file system
     * @return the current instance of {@link BaseChainedConfigContext}
     */
    public BaseChainedConfigContext setEncryptionPrivateKeyPath(final String encryptionPrivateKeyPath) {
        if (encryptionPrivateKeyBytes != null) {
            String msg = "You can't set both encryption key content and a private encryption key path";
            throw new IllegalArgumentException(msg);
        }
        this.encryptionPrivateKeyPath = encryptionPrivateKeyPath;

        return this;
    }

    /**
     * Sets the private encryption key data in memory (can't be used if private
     * key path is not null).
     *
     * @param encryptionPrivateKeyBytes byte array containing private key data
     * @return the current instance of {@link BaseChainedConfigContext}
     */
    public BaseChainedConfigContext setEncryptionPrivateKeyBytes(final byte[] encryptionPrivateKeyBytes) {
        if (isPresent(encryptionPrivateKeyPath)) {
            String msg = "You can't set both a private encryption key path and encryption key content";
            throw new IllegalArgumentException(msg);
        }

        this.encryptionPrivateKeyBytes = encryptionPrivateKeyBytes;
=======
    /**
     * Sets the maximum number of open connections to the Manta API.
     *
     * @param maxConnections maximum number of open connections to open
     * @return the current instance of {@link BaseChainedConfigContext}
     */
    public BaseChainedConfigContext setMaxConnections(final Integer maxConnections) {
        this.maxConnections = maxConnections;
>>>>>>> 78b4df82

        return this;
    }

    @Override
    public boolean equals(final Object other) {
        if (this == other) {
            return true;
        }

        if (other == null || getClass() != other.getClass()) {
            return false;
        }

        BaseChainedConfigContext that = (BaseChainedConfigContext) other;
        return Objects.equals(mantaURL, that.mantaURL)
                && Objects.equals(account, that.account)
                && Objects.equals(mantaKeyId, that.mantaKeyId)
                && Objects.equals(mantaKeyPath, that.mantaKeyPath)
                && Objects.equals(timeout, that.timeout)
                && Objects.equals(retries, that.retries)
                && Objects.equals(maxConnections, that.maxConnections)
                && Objects.equals(privateKeyContent, that.privateKeyContent)
                && Objects.equals(password, that.password)
                && Objects.equals(httpTransport, that.httpTransport)
                && Objects.equals(httpsProtocols, that.httpsProtocols)
                && Objects.equals(httpsCiphers, that.httpsCiphers)
                && Objects.equals(noAuth, that.noAuth)
                && Objects.equals(disableNativeSignatures, that.disableNativeSignatures)
                && Objects.equals(signatureCacheTTL, that.signatureCacheTTL)
                && Objects.equals(clientEncryptionEnabled, that.clientEncryptionEnabled)
                && Objects.equals(permitUnencryptedDownloads, that.permitUnencryptedDownloads)
                && Objects.equals(encryptionAuthenticationMode, that.encryptionAuthenticationMode)
                && Objects.equals(encryptionPrivateKeyPath, that.encryptionPrivateKeyPath)
                && Objects.equals(encryptionPrivateKeyBytes, that.encryptionPrivateKeyBytes);
    }

    @Override
    public int hashCode() {
        return Objects.hash(mantaURL, account, mantaKeyId, mantaKeyPath,
                timeout, retries, maxConnections, privateKeyContent, password,
                httpTransport, httpsProtocols, httpsCiphers, noAuth,
                disableNativeSignatures, signatureCacheTTL,
                clientEncryptionEnabled, permitUnencryptedDownloads,
                encryptionAuthenticationMode, encryptionPrivateKeyPath,
                encryptionPrivateKeyBytes);
    }

    @Override
    public String toString() {
        return ConfigContext.toString(this);
    }
}<|MERGE_RESOLUTION|>--- conflicted
+++ resolved
@@ -522,7 +522,17 @@
         return this;
     }
 
-<<<<<<< HEAD
+    /**
+     * Sets the maximum number of open connections to the Manta API.
+     *
+     * @param maxConnections maximum number of open connections to open
+     * @return the current instance of {@link BaseChainedConfigContext}
+     */
+    public BaseChainedConfigContext setMaxConnections(final Integer maxConnections) {
+        this.maxConnections = maxConnections;
+
+        return this;
+    }
 
     /**
      * Sets flag indicating when client-side encryption is enabled.
@@ -594,16 +604,6 @@
         }
 
         this.encryptionPrivateKeyBytes = encryptionPrivateKeyBytes;
-=======
-    /**
-     * Sets the maximum number of open connections to the Manta API.
-     *
-     * @param maxConnections maximum number of open connections to open
-     * @return the current instance of {@link BaseChainedConfigContext}
-     */
-    public BaseChainedConfigContext setMaxConnections(final Integer maxConnections) {
-        this.maxConnections = maxConnections;
->>>>>>> 78b4df82
 
         return this;
     }
