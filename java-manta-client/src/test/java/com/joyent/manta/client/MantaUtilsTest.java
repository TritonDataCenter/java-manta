/**
 * Copyright (c) 2015, Joyent, Inc. All rights reserved.
 */
package com.joyent.manta.client;

import com.joyent.manta.config.EncryptionObjectAuthenticationMode;
import org.testng.Assert;
import org.testng.annotations.Test;

import java.util.UUID;

/**
 * Test class for all-purpose utility methods.
 *
 * @author <a href="https://github.com/dekobon">Elijah Zupancic</a>
 */
public class MantaUtilsTest {

    @Test
    public final void lastCharMatchesWithStringBuilder() {
        char match = '/';
        StringBuilder builder = new StringBuilder("/some/directory/path/");

        boolean actual = MantaUtils.endsWith(builder, match);

        Assert.assertTrue(actual, "Unable to match last character in StringBuilder");
    }

    @Test
    public final void lastCharDoesntMatchWithStringBuilder() {
        char match = '/';
        StringBuilder builder = new StringBuilder("/some/directory/path");

        boolean actual = MantaUtils.endsWith(builder, match);

        Assert.assertFalse(actual, "Matched last character in StringBuilder when we shouldn't have");
    }

    @Test(expectedExceptions = { IllegalArgumentException.class })
    public final void errorOnNullStringBuilder() {
        MantaUtils.endsWith(null, 'c');
    }

    @Test
    public final void doesntMatchOnEmptyStringBuilder() {
        char match = '/';
        StringBuilder builder = new StringBuilder();

        boolean actual = MantaUtils.endsWith(builder, match);

        Assert.assertFalse(actual, "Matched last character in StringBuilder when we shouldn't have because it was empty");
    }

    @Test
    public final void canParseAccountWithNoSubuser() {
        final String account = "username";
        final String[] parts = MantaUtils.parseAccount(account);

        Assert.assertEquals(parts.length, 1,
                "Only a single element should be present");
        Assert.assertEquals(parts[0], account,
                "First element should be username");
    }

    @Test
    public final void canParseAccountWithSubuser() {
        final String account = "username/subuser";
        final String[] parts = MantaUtils.parseAccount(account);

        Assert.assertEquals(parts.length, 2,
                "Both username and subuser should be present");
        Assert.assertEquals(parts[0], "username",
                "Username was not parsed correctly");
        Assert.assertEquals(parts[1], "subuser",
                "Subuser was not parsed correctly");
    }

    @Test(expectedExceptions = { IllegalArgumentException.class })
    public final void wontParseEmptyAccount() {
        final String account = "";
        MantaUtils.parseAccount(account);
    }

    @Test(expectedExceptions = { IllegalArgumentException.class })
    public final void wontParseAccountWithStartingSlash() {
        final String account = "/username/subuser";
        MantaUtils.parseAccount(account);
    }

    @Test(expectedExceptions = { IllegalArgumentException.class })
    public final void wontParseAccountWithTrailingSlash() {
        final String account = "username/";
        MantaUtils.parseAccount(account);
    }

    @Test(expectedExceptions = { IllegalArgumentException.class })
    public final void wontParseAccountWithMiddleAndTrailingSlash() {
        final String account = "username/subuser/";
        MantaUtils.parseAccount(account);
    }

    @Test
    public void lastItemInPathIsCorrectFile() {
        final String expected = new UUID(24, 48).toString();
        final String path = String.format("/foo/bar/%s", expected);

        final String actual = MantaUtils.lastItemInPath(path);

        Assert.assertEquals(actual, expected);
    }

    @Test
    public void lastItemInPathIsCorrectFileWithTrailingSeparator() {
        final String expected = new UUID(24, 48).toString();
        final String path = String.format("/foo/bar/%s/", expected);

        final String actual = MantaUtils.lastItemInPath(path);

        Assert.assertEquals(actual, expected);
    }

    @Test
<<<<<<< HEAD
    public void canParseEnumValue() {
        EncryptionObjectAuthenticationMode expected = EncryptionObjectAuthenticationMode.Optional;
        String enumValue = expected.toString();

        EncryptionObjectAuthenticationMode actual = MantaUtils.parseEnumOrNull(
                enumValue, EncryptionObjectAuthenticationMode.class);

        Assert.assertEquals(actual, expected, "Parsed enum value doesn't match");
    }

    @Test
    public void wontParseInvalidEnumValue() {
        String enumValue = "Invalid";

        EncryptionObjectAuthenticationMode actual = MantaUtils.parseEnumOrNull(
                enumValue, EncryptionObjectAuthenticationMode.class);

        Assert.assertNull(actual, "Parsed enum value should be null");
=======
    public void canParseBooleanAsTrue() {
        String[] trues = new String[] {
                "true", "True", "TRUE", "T", "t", "TrUe", "1", "yes", "y"
        };

        for (String s : trues) {
            String errMsg = String.format("[%s] wasn't parsed as true", s);
            Assert.assertTrue(MantaUtils.parseBooleanOrNull(s), errMsg);
        }
    }

    @Test
    public void canParseBooleanAsFalse() {
        String[] falses = new String[] {
                "false", "False", "FALSE", "F", "f", "FaLsE", "0", "no", "n"
        };

        for (String s : falses) {
            String errMsg = String.format("[%s] wasn't parsed as false", s);
            Assert.assertFalse(MantaUtils.parseBooleanOrNull(s), errMsg);
        }
>>>>>>> 78b4df82
    }
}<|MERGE_RESOLUTION|>--- conflicted
+++ resolved
@@ -120,26 +120,6 @@
     }
 
     @Test
-<<<<<<< HEAD
-    public void canParseEnumValue() {
-        EncryptionObjectAuthenticationMode expected = EncryptionObjectAuthenticationMode.Optional;
-        String enumValue = expected.toString();
-
-        EncryptionObjectAuthenticationMode actual = MantaUtils.parseEnumOrNull(
-                enumValue, EncryptionObjectAuthenticationMode.class);
-
-        Assert.assertEquals(actual, expected, "Parsed enum value doesn't match");
-    }
-
-    @Test
-    public void wontParseInvalidEnumValue() {
-        String enumValue = "Invalid";
-
-        EncryptionObjectAuthenticationMode actual = MantaUtils.parseEnumOrNull(
-                enumValue, EncryptionObjectAuthenticationMode.class);
-
-        Assert.assertNull(actual, "Parsed enum value should be null");
-=======
     public void canParseBooleanAsTrue() {
         String[] trues = new String[] {
                 "true", "True", "TRUE", "T", "t", "TrUe", "1", "yes", "y"
@@ -161,6 +141,26 @@
             String errMsg = String.format("[%s] wasn't parsed as false", s);
             Assert.assertFalse(MantaUtils.parseBooleanOrNull(s), errMsg);
         }
->>>>>>> 78b4df82
+    }
+
+    @Test
+    public void canParseEnumValue() {
+        EncryptionObjectAuthenticationMode expected = EncryptionObjectAuthenticationMode.Optional;
+        String enumValue = expected.toString();
+
+        EncryptionObjectAuthenticationMode actual = MantaUtils.parseEnumOrNull(
+                enumValue, EncryptionObjectAuthenticationMode.class);
+
+        Assert.assertEquals(actual, expected, "Parsed enum value doesn't match");
+    }
+
+    @Test
+    public void wontParseInvalidEnumValue() {
+        String enumValue = "Invalid";
+
+        EncryptionObjectAuthenticationMode actual = MantaUtils.parseEnumOrNull(
+                enumValue, EncryptionObjectAuthenticationMode.class);
+
+        Assert.assertNull(actual, "Parsed enum value should be null");
     }
 }