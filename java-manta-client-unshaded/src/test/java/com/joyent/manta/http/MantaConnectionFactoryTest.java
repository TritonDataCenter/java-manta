--- conflicted
+++ resolved
@@ -104,11 +104,7 @@
         verify(manager, never()).shutdown();
     }
 
-<<<<<<< HEAD
-    public void willNotChangeConfiguredManager() throws Exception {
-=======
     public void willConfigureClientToUseProvidedManager() throws IOException, ReflectiveOperationException {
->>>>>>> 58299c84
         final MantaConnectionFactoryConfigurator conf = new MantaConnectionFactoryConfigurator(builder);
         connectionFactory = new MantaConnectionFactory(config, authContext.left, authContext.right, conf);
 
@@ -119,11 +115,7 @@
     }
 
     @SuppressWarnings("unchecked")
-<<<<<<< HEAD
-    public void willAttachAuthInterceptorToInternallyConstructedClient() throws Exception {
-=======
     public void willAttachAuthInterceptorToInternallyConstructedClient() throws IOException, ReflectiveOperationException {
->>>>>>> 58299c84
         connectionFactory = new MantaConnectionFactory(config, authContext.left, authContext.right);
 
         final HttpClientBuilder internallyCreatedBuilder =
@@ -145,21 +137,13 @@
     }
 
     @SuppressWarnings("unchecked")
-<<<<<<< HEAD
-    public void willAttachAuthInterceptorToProvidedClient() throws Exception {
-=======
     public void willAttachAuthInterceptorToProvidedClient() throws ReflectiveOperationException {
->>>>>>> 58299c84
         final MantaConnectionFactoryConfigurator conf = new MantaConnectionFactoryConfigurator(builder);
         connectionFactory = new MantaConnectionFactory(config, authContext.left, authContext.right, conf);
 
         final Object factoryInternalBuilder = FieldUtils.readField(connectionFactory, "httpClientBuilder", true);
         final LinkedList<HttpRequestInterceptor> interceptors =
-<<<<<<< HEAD
                 (LinkedList<HttpRequestInterceptor>) FieldUtils.readField(factoryInternalBuilder, "requestLast", true);
-=======
-                (LinkedList<HttpRequestInterceptor>) FieldUtils.readField(builder, "requestLast", true);
->>>>>>> 58299c84
 
         boolean foundAuthInterceptor = false;
         for (final HttpRequestInterceptor requestInterceptor : interceptors) {
@@ -172,12 +156,8 @@
         Assert.assertTrue(foundAuthInterceptor);
     }
 
-<<<<<<< HEAD
-    public void willActuallyDisableRetriesOnInternallyConstructedBuilderWhenSetToZero() throws Exception {
-=======
     public void willActuallyDisableRetriesOnInternallyConstructedBuilderWhenSetToZero()
             throws IOException, ReflectiveOperationException {
->>>>>>> 58299c84
         config.setRetries(0);
 
         connectionFactory = new MantaConnectionFactory(config, authContext.left, authContext.right);
@@ -188,28 +168,17 @@
         Assert.assertTrue((Boolean) FieldUtils.readField(internallyCreatedBuilder, "automaticRetriesDisabled", true));
     }
 
-<<<<<<< HEAD
-    public void willActuallyDisableRetriesOnProvidedBuilderWhenSetToZero() throws Exception {
-=======
     public void willActuallyDisableRetriesOnProvidedBuilderWhenSetToZero() throws IOException, ReflectiveOperationException {
->>>>>>> 58299c84
         config.setRetries(0);
 
         final MantaConnectionFactoryConfigurator conf = new MantaConnectionFactoryConfigurator(builder);
         connectionFactory = new MantaConnectionFactory(config, authContext.left, authContext.right, conf);
 
-<<<<<<< HEAD
         final Object factoryInternalBuilder = FieldUtils.readField(connectionFactory, "httpClientBuilder", true);
         Assert.assertTrue((Boolean) FieldUtils.readField(factoryInternalBuilder, "automaticRetriesDisabled", true));
     }
 
-    public void willAttachInternalRetryHandlersToInternalBuilder() throws Exception {
-=======
-        Assert.assertTrue((Boolean) FieldUtils.readField(builder, "automaticRetriesDisabled", true));
-    }
-
     public void willAttachInternalRetryHandlersToInternalBuilder() throws IOException, ReflectiveOperationException {
->>>>>>> 58299c84
         config.setRetries(1);
 
         connectionFactory = new MantaConnectionFactory(config, authContext.left, authContext.right);
@@ -224,25 +193,15 @@
         Assert.assertTrue(serviceUnavailStrategy instanceof MantaServiceUnavailableRetryStrategy);
     }
 
-<<<<<<< HEAD
-    public void willAttachInternalRetryHandlersToProvidedBuilder() throws Exception {
-=======
     public void willAttachInternalRetryHandlersToProvidedBuilder() throws IOException, ReflectiveOperationException {
->>>>>>> 58299c84
         config.setRetries(1);
 
         final MantaConnectionFactoryConfigurator conf = new MantaConnectionFactoryConfigurator(builder);
         connectionFactory = new MantaConnectionFactory(config, authContext.left, authContext.right, conf);
 
-<<<<<<< HEAD
         final Object factoryInternalBuilder = FieldUtils.readField(connectionFactory, "httpClientBuilder", true);
         final Object retryHandler = FieldUtils.readField(factoryInternalBuilder, "retryHandler", true);
         final Object serviceUnavailStrategy = FieldUtils.readField(factoryInternalBuilder, "serviceUnavailStrategy", true);
-=======
-        final Object retryHandler = FieldUtils.readField(builder, "retryHandler", true);
-        final Object serviceUnavailStrategy = FieldUtils.readField(builder, "serviceUnavailStrategy", true);
->>>>>>> 58299c84
-
 
         Assert.assertTrue(retryHandler instanceof MantaHttpRequestRetryHandler);
         Assert.assertTrue(serviceUnavailStrategy instanceof MantaServiceUnavailableRetryStrategy);
