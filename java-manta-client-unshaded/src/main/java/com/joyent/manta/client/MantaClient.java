--- conflicted
+++ resolved
@@ -205,7 +205,6 @@
      */
     public MantaClient(final ConfigContext config,
                        final MantaConnectionFactoryConfigurator connectionFactoryConfigurator) {
-<<<<<<< HEAD
         this(config, connectionFactoryConfigurator, null);
     }
 
@@ -226,8 +225,6 @@
     MantaClient(final ConfigContext config,
                        final MantaConnectionFactoryConfigurator connectionFactoryConfigurator,
                        final HttpHelper httpHelper) {
-=======
->>>>>>> 66934dcb
         dumpConfig(config);
 
         ConfigContext.validate(config);
@@ -262,13 +259,9 @@
         final MantaApacheHttpClientContext connectionContext = new MantaApacheHttpClientContext(connectionFactory);
         final MantaHttpRequestFactory requestFactory = new MantaHttpRequestFactory(this.config);
 
-<<<<<<< HEAD
         if (httpHelper != null) {
             this.httpHelper = httpHelper;
         } else if (BooleanUtils.isTrue(config.isClientEncryptionEnabled())) {
-=======
-        if (BooleanUtils.isTrue(this.config.isClientEncryptionEnabled())) {
->>>>>>> 66934dcb
             this.httpHelper = new EncryptionHttpHelper(connectionContext, requestFactory, config);
         } else {
             this.httpHelper = new StandardHttpHelper(connectionContext, requestFactory, config);
