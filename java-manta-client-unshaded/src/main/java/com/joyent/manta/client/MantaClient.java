--- conflicted
+++ resolved
@@ -27,6 +27,7 @@
 import com.joyent.manta.http.EncryptionHttpHelper;
 import com.joyent.manta.http.HttpHelper;
 import com.joyent.manta.http.MantaApacheHttpClientContext;
+import com.joyent.manta.http.MantaConnectionContext;
 import com.joyent.manta.http.MantaConnectionFactory;
 import com.joyent.manta.http.MantaContentTypes;
 import com.joyent.manta.http.MantaHttpHeaders;
@@ -180,24 +181,11 @@
      */
     private final UriSigner uriSigner;
 
-<<<<<<< HEAD
-    /**
-     * Object containing saved context used between requests to the Manta client.
-     */
-    private final MantaConnectionContext connectionContext;
-
-    /**
-     * Connection factory instance used for building requests to Manta.
-     */
-    private final MantaConnectionFactory connectionFactory;
-
     /**
      * MBean supervisor.
      */
     private final MantaMBeanSupervisor beanSupervisor;
 
-=======
->>>>>>> 57801ede
     /* We preform some sanity checks against the JVM in order to determine if
      * we can actually run on the platform. */
     static {
@@ -231,8 +219,8 @@
         final ThreadLocalSigner signer = new ThreadLocalSigner(builder);
         this.signerRef = new WeakReference<>(signer);
 
-        final MantaApacheHttpClientContext connectionContext =
-                new MantaApacheHttpClientContext(new MantaConnectionFactory(config, keyPair, signer));
+        final MantaConnectionFactory connectionFactory = new MantaConnectionFactory(config, keyPair, signer);
+        final MantaApacheHttpClientContext connectionContext = new MantaApacheHttpClientContext(connectionFactory);
 
         if (BooleanUtils.isTrue(config.isClientEncryptionEnabled())) {
             this.httpHelper = new EncryptionHttpHelper(connectionContext, config);
@@ -269,15 +257,10 @@
         this.config = config;
         this.home = ConfigContext.deriveHomeDirectoryFromUser(config.getMantaUser());
 
-<<<<<<< HEAD
         this.signerRef = new WeakReference<>(signer);
 
-        this.connectionFactory = connectionFactory;
-        this.connectionContext = new MantaApacheHttpClientContext(this.connectionFactory);
-=======
         final MantaApacheHttpClientContext connectionContext =
                 new MantaApacheHttpClientContext(connectionFactory);
->>>>>>> 57801ede
 
         if (BooleanUtils.isTrue(config.isClientEncryptionEnabled())) {
             this.httpHelper = new EncryptionHttpHelper(connectionContext, config);
@@ -2482,13 +2465,6 @@
             exceptions.add(e);
         }
 
-<<<<<<< HEAD
-        try {
-            connectionFactory.close();
-        } catch (Exception e) {
-            exceptions.add(e);
-        }
-
         // Deregister associated MBeans
         try {
             beanSupervisor.close();
@@ -2505,8 +2481,6 @@
             signer.clearAll();
         }
 
-=======
->>>>>>> 57801ede
         if (!exceptions.isEmpty()) {
             String msg = "At least one exception was thrown when performing close()";
             OnCloseAggregateException exception = new OnCloseAggregateException(msg);
