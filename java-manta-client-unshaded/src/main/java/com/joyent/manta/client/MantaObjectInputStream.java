/*
 * Copyright (c) 2015-2017, Joyent, Inc. All rights reserved.
 *
 * This Source Code Form is subject to the terms of the Mozilla Public
 * License, v. 2.0. If a copy of the MPL was not distributed with this
 * file, You can obtain one at http://mozilla.org/MPL/2.0/.
 */
package com.joyent.manta.client;

import com.joyent.manta.http.MantaHttpHeaders;
import org.apache.commons.io.IOUtils;
import org.apache.http.client.methods.CloseableHttpResponse;
import org.apache.http.conn.EofSensorInputStream;
import org.slf4j.Logger;
import org.slf4j.LoggerFactory;

import java.io.IOException;
import java.io.InputStream;
import java.util.Date;

/**
 * {@link InputStream} implementation that wraps the input stream provided from {@link MantaClient} and implements
 * {@link MantaObject} so that you can obtain metadata information.
 *
 * @author <a href="https://github.com/dekobon">Elijah Zupancic</a>
 */
public class MantaObjectInputStream extends InputStream implements MantaObject,
        AutoCloseable {

    private static final long serialVersionUID = -4692104903008485259L;

    /**
     * Logger instance.
     */
    private static final Logger LOGGER = LoggerFactory.getLogger(MantaObjectInputStream.class);

    /**
     * Response from request to the Manta API.
     */
    private final MantaObjectResponse response;

    /**
     * The backing {@link InputStream} implementation.
     */
    private final InputStream backingStream;

    /**
     * The HTTP response sent from the Manta API.
     */
    private final transient CloseableHttpResponse httpResponse;

    /**
     * Create a new instance from the results of a GET HTTP call to the Manta API.
     *
     * @param response Metadata object built from request
     * @param httpResponse Response object created
     * @param backingStream Underlying stream being wrapped
     */
    public MantaObjectInputStream(final MantaObjectResponse response,
                                  final CloseableHttpResponse httpResponse,
                                  final InputStream backingStream) {
        this.backingStream = backingStream;
        this.response = response;
        this.httpResponse = httpResponse;
    }

    /**
     * Create a new instance from the results of a GET HTTP call to the
     * Manta API.
     *
     * @param response Metadata object built from request
     * @param httpResponse Response object created
     * @param backingStream Underlying stream being wrapped
     */
    public MantaObjectInputStream(final MantaObjectResponse response,
                                  final CloseableHttpResponse httpResponse,
                                  final InputStream backingStream) {
        this.backingStream = backingStream;
        this.response = response;
        this.httpResponse = httpResponse;
    }

    /**
     * Creates a new instance based on an existing instance.
     *
     * @param copy instance to copy properties from
     */
    protected MantaObjectInputStream(final MantaObjectInputStream copy) {
        this(copy.response, copy.httpResponse, copy.backingStream);
    }

    @Override
    public String getPath() {
        return response.getPath();
    }

    @Override
    public Long getContentLength() {
        return response.getContentLength();
    }

    @Override
    public String getContentType() {
        return response.getContentType();
    }

    @Override
    public String getEtag() {
        return response.getEtag();
    }

    @Override
    public Date getLastModifiedTime() {
        return response.getLastModifiedTime();
    }

    @Override
    public String getMtime() {
        return response.getMtime();
    }

    @Override
    public String getType() {
        return response.getType();
    }

    @Override
    public MantaHttpHeaders getHttpHeaders() {
        return response.getHttpHeaders();
    }

    @Override
    public Object getHeader(final String fieldName) {
        return response.getHeader(fieldName);
    }

    @Override
    public String getHeaderAsString(final String fieldName) {
        return response.getHeaderAsString(fieldName);
    }

    @Override
    public MantaMetadata getMetadata() {
        return response.getMetadata();
    }

    @Override
    public byte[] getMd5Bytes() {
        return response.getMd5Bytes();
    }

    @Override
    public boolean isDirectory() {
        return response.isDirectory();
    }

    @Override
    public String getRequestId() {
        return response.getRequestId();
    }

    protected MantaObjectResponse getResponse() {
        return response;
    }

    /**
     * Returns the HTTP Client response object. This may be useful for debugging.
     *
     * @return the underlying HTTP response object
     */
    public Object getHttpResponse() {
        return httpResponse;
    }

    public InputStream getBackingStream() {
        return this.backingStream;
    }

    @Override
    public int read() throws IOException {
        return backingStream.read();
    }

    @Override
    public int read(final byte[] b, final int off, final int len) throws IOException {
        return backingStream.read(b, off, len);
    }

    @Override
    public int read(final byte[] b) throws IOException {
        return backingStream.read(b);
    }

    @Override
    public int available() throws IOException {
        return backingStream.available();
    }

    @Override
    public void close() throws IOException {
        if (LOGGER.isTraceEnabled()) {
            LOGGER.trace("Closing backingStream {} and response {}",
                    this.backingStream, httpResponse);
        }

        IOUtils.closeQuietly(backingStream);
        IOUtils.closeQuietly(httpResponse);
    }

    @Override
    public void mark(final int readlimit) {
        backingStream.mark(readlimit);
    }

    @Override
    public void reset() throws IOException {
        backingStream.reset();
    }

    @Override
    public boolean markSupported() {
        return backingStream.markSupported();
    }

    /**
<<<<<<< HEAD
     * Aborts this stream. This is a special version of {@link #close close()} which prevents re-use of the underlying
     * connection, if any. Calling this method indicates that there should be no attempt to read until the end of the
     * stream.
=======
     * <p>Aborts this stream.</p>
     *
     * <p>This is a special version of {@link #close close()} which prevents
     * re-use of the underlying connection, if any. Calling this method
     * indicates that there should be no attempt to read until the end of
     * the stream.</p>
     *
     * <p>If the backing stream of the connection is not a
     * {@link EofSensorInputStream}, this method with call {@link #close()}.</p>
     *
     * <p>This method is deprecated because we can't relay on the underlying
     * backing stream to always be a {@link EofSensorInputStream}.</p>
>>>>>>> 0208b289
     *
     * @throws IOException thrown when unable to abort connection
     */
    @Deprecated
    public void abortConnection() throws IOException {
<<<<<<< HEAD
        if (backingStream instanceof EofSensorInputStream) {
            ((EofSensorInputStream) backingStream).abortConnection();
        }

        // QUESTION: is this correct?
        IOUtils.closeQuietly(backingStream);
=======
        final Class<?> backingStreamClass = backingStream.getClass();

        if (backingStreamClass.equals(EofSensorInputStream.class)) {
            ((EofSensorInputStream)backingStream).abortConnection();
            IOUtils.closeQuietly(httpResponse);
        } else {
            close();
        }
>>>>>>> 0208b289
    }
}<|MERGE_RESOLUTION|>--- conflicted
+++ resolved
@@ -65,22 +65,6 @@
     }
 
     /**
-     * Create a new instance from the results of a GET HTTP call to the
-     * Manta API.
-     *
-     * @param response Metadata object built from request
-     * @param httpResponse Response object created
-     * @param backingStream Underlying stream being wrapped
-     */
-    public MantaObjectInputStream(final MantaObjectResponse response,
-                                  final CloseableHttpResponse httpResponse,
-                                  final InputStream backingStream) {
-        this.backingStream = backingStream;
-        this.response = response;
-        this.httpResponse = httpResponse;
-    }
-
-    /**
      * Creates a new instance based on an existing instance.
      *
      * @param copy instance to copy properties from
@@ -223,11 +207,6 @@
     }
 
     /**
-<<<<<<< HEAD
-     * Aborts this stream. This is a special version of {@link #close close()} which prevents re-use of the underlying
-     * connection, if any. Calling this method indicates that there should be no attempt to read until the end of the
-     * stream.
-=======
      * <p>Aborts this stream.</p>
      *
      * <p>This is a special version of {@link #close close()} which prevents
@@ -240,28 +219,16 @@
      *
      * <p>This method is deprecated because we can't relay on the underlying
      * backing stream to always be a {@link EofSensorInputStream}.</p>
->>>>>>> 0208b289
      *
      * @throws IOException thrown when unable to abort connection
      */
     @Deprecated
     public void abortConnection() throws IOException {
-<<<<<<< HEAD
         if (backingStream instanceof EofSensorInputStream) {
-            ((EofSensorInputStream) backingStream).abortConnection();
-        }
-
-        // QUESTION: is this correct?
-        IOUtils.closeQuietly(backingStream);
-=======
-        final Class<?> backingStreamClass = backingStream.getClass();
-
-        if (backingStreamClass.equals(EofSensorInputStream.class)) {
             ((EofSensorInputStream)backingStream).abortConnection();
             IOUtils.closeQuietly(httpResponse);
         } else {
             close();
         }
->>>>>>> 0208b289
     }
 }