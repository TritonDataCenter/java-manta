/*
 * Copyright (c) 2015-2017, Joyent, Inc. All rights reserved.
 *
 * This Source Code Form is subject to the terms of the Mozilla Public
 * License, v. 2.0. If a copy of the MPL was not distributed with this
 * file, You can obtain one at http://mozilla.org/MPL/2.0/.
 */
package com.joyent.manta.config;

import com.joyent.manta.client.crypto.AesCtrCipherDetails;
import com.joyent.manta.client.crypto.SupportedCipherDetails;

import java.io.File;

/**
 * {@link ConfigContext} implementation that outputs nothing but the default
 * values for all of the configuration settings.
 *
 * @author <a href="https://github.com/dekobon">Elijah Zupancic</a>
 */
public class DefaultsConfigContext implements ConfigContext {
    /**
     * The default Manta service endpoint - a public cloud endpoint.
     */
    public static final String DEFAULT_MANTA_URL = "https://us-east.manta.joyent.com:443";

    /**
     * The default timeout for accessing the Manta service.
     */
    public static final int DEFAULT_HTTP_TIMEOUT = 20 * 1000;

    /**
     * The default number of times to retry failed requests.
     */
    public static final int DEFAULT_HTTP_RETRIES = 3;

    /**
     * The default number of maximum connections to allow to the Manta API.
     */
    public static final int DEFAULT_MAX_CONNS = 24;

    /**
     * We assume the default rsa key in the user's home directory.
     */
    public static final String MANTA_KEY_PATH;

    /**
     * The size of the internal socket buffer used to buffer data
     * while receiving / transmitting HTTP messages.
     */
    public static final int DEFAULT_HTTP_BUFFER_SIZE = 4096;

    /**
     * Default TLS protocols.
     */
    public static final String DEFAULT_HTTPS_PROTOCOLS = "TLSv1.2";

    /**
     * By default we verify that checksums on all uploads.
     */
    public static final boolean DEFAULT_VERIFY_UPLOADS = true;

    /**
     * By default we don't allow downloading unencrypted data when using
     * client-side encryption.
     */
    public static final boolean DEFAULT_PERMIT_UNENCRYPTED_DOWNLOADS = false;

    /**
     * Default client-side encryption cipher algorithm.
     */
    public static final SupportedCipherDetails DEFAULT_CIPHER =
            AesCtrCipherDetails.INSTANCE_128_BIT;

    /**
     * Default TLS cipher suites.
     */
    public static final String DEFAULT_HTTPS_CIPHERS =
            "TLS_ECDHE_RSA_WITH_AES_128_CBC_SHA,"
          + "TLS_RSA_WITH_AES_128_GCM_SHA256,"
          + "TLS_RSA_WITH_AES_256_CBC_SHA256,"
          + "TLS_RSA_WITH_AES_128_CBC_SHA256";

    /**
     * HTTP Signatures for authentication are enabled by default.
     */
    public static final boolean DEFAULT_NO_AUTH = false;

    /**
     * Usage of native extensions for http signatures is enabled by default.
     */
    public static final boolean DEFAULT_DISABLE_NATIVE_SIGNATURES = false;

    /**
     * Default number of milliseconds to wait for a TCP socket's connection to
     * timeout.
     */
    public static final int DEFAULT_TCP_SOCKET_TIMEOUT = 10 * 1000;

    /**
     * Default connection timeout is 1 seconds (1000 ms).
     */
    public static final int DEFAULT_CONNECTION_REQUEST_TIMEOUT = 1000;

    /**
     * We do not use the Expect header to await a 100-continue response by default. Users enabling this value should
     * consider starting with 3000 ms as defined in
     * {@link org.apache.http.protocol.HttpRequestExecutor#DEFAULT_WAIT_FOR_CONTINUE}.
     */
    public static final Integer DEFAULT_EXPECT_CONTINUE_TIMEOUT = null;

    /**
     * Default size of pre-streaming upload buffer (16K).
     */
    public static final int DEFAULT_UPLOAD_BUFFER_SIZE = 16_384;

    static {
        // Don't even bother setting a default key path if it doesn't exist
        String defaultKeyPath = String.format("%s/.ssh/id_rsa",
                System.getProperty("user.home"));
        File privateKeyFile = new File(defaultKeyPath);

        if (privateKeyFile.exists() && privateKeyFile.canRead()) {
            MANTA_KEY_PATH = defaultKeyPath;
        } else {
            MANTA_KEY_PATH = null;
        }
    }

    /**
     * Creates a new instance with all of the defaults assigned to the beans
     * defined in {@link ConfigContext}.
     */
    public DefaultsConfigContext() {
    }

    @Override
    public String getMantaURL() {
        return DEFAULT_MANTA_URL;
    }

    @Override
    public String getMantaUser() {
        return null;
    }

    @Override
    public String getMantaKeyId() {
        return null;
    }

    @Override
    public String getMantaKeyPath() {
        return MANTA_KEY_PATH;
    }

    @Override
    public String getPrivateKeyContent() {
        return null;
    }

    @Override
    public String getPassword() {
        return null;
    }

    @Override
    public Integer getTimeout() {
        return DEFAULT_HTTP_TIMEOUT;
    }

    @Override
    public Integer getRetries() {
        return DEFAULT_HTTP_RETRIES;
    }

    @Override
    public Integer getMaximumConnections() {
        return DEFAULT_MAX_CONNS;
    }

    @Override
    public Integer getHttpBufferSize() {
        return DEFAULT_HTTP_BUFFER_SIZE;
    }

    @Override
    public String getHttpsProtocols() {
        return DEFAULT_HTTPS_PROTOCOLS;
    }

    @Override
    public String getHttpsCipherSuites() {
        return DEFAULT_HTTPS_CIPHERS;
    }

    @Override
    public Boolean noAuth() {
        return DEFAULT_NO_AUTH;
    }

    @Override
    public Boolean disableNativeSignatures() {
        return DEFAULT_DISABLE_NATIVE_SIGNATURES;
    }

    @Override
    public Integer getTcpSocketTimeout() {
        return DEFAULT_TCP_SOCKET_TIMEOUT;
    }

    @Override
    public Integer getConnectionRequestTimeout() {
        return DEFAULT_CONNECTION_REQUEST_TIMEOUT;
    }

    @Override
    public Boolean verifyUploads() {
        return DEFAULT_VERIFY_UPLOADS;
    }

    @Override
    public Integer getUploadBufferSize() {
        return DEFAULT_UPLOAD_BUFFER_SIZE;
    }

    @Override
<<<<<<< HEAD
    public Integer getExpectContinueTimeout() {
        return DEFAULT_EXPECT_CONTINUE_TIMEOUT;
=======
    public Integer getSkipDirectoryDepth() {
        return null;
>>>>>>> 9598dd57
    }

    @Override
    public Boolean isClientEncryptionEnabled() {
        return false;
    }

    @Override
    public String getEncryptionKeyId() {
        return null;
    }

    @Override
    public String getEncryptionAlgorithm() {
        return DEFAULT_CIPHER.getCipherAlgorithm();
    }

    @Override
    public Boolean permitUnencryptedDownloads() {
        return DEFAULT_PERMIT_UNENCRYPTED_DOWNLOADS;
    }

    @Override
    public EncryptionAuthenticationMode getEncryptionAuthenticationMode() {
        return EncryptionAuthenticationMode.DEFAULT_MODE;
    }

    @Override
    public String getEncryptionPrivateKeyPath() {
        return null;
    }

    @Override
    public byte[] getEncryptionPrivateKeyBytes() {
        return null;
    }

    @Override
    public String toString() {
        return ConfigContext.toString(this);
    }
}<|MERGE_RESOLUTION|>--- conflicted
+++ resolved
@@ -214,6 +214,10 @@
         return DEFAULT_CONNECTION_REQUEST_TIMEOUT;
     }
 
+    public Integer getExpectContinueTimeout() {
+        return DEFAULT_EXPECT_CONTINUE_TIMEOUT;
+    }
+
     @Override
     public Boolean verifyUploads() {
         return DEFAULT_VERIFY_UPLOADS;
@@ -225,13 +229,8 @@
     }
 
     @Override
-<<<<<<< HEAD
-    public Integer getExpectContinueTimeout() {
-        return DEFAULT_EXPECT_CONTINUE_TIMEOUT;
-=======
     public Integer getSkipDirectoryDepth() {
         return null;
->>>>>>> 9598dd57
     }
 
     @Override
