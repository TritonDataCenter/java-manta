--- conflicted
+++ resolved
@@ -82,17 +82,17 @@
     }
 
     /**
-<<<<<<< HEAD
-     * @return String of buckets directory based on Manta username.
+     * @retrn String of buckets directory based on Manta username.
      */
     default String getMantaBucketsDirectory() {
         return deriveHomeDirectoryFromUser(getMantaUser()) + MantaClient.SEPARATOR + "buckets";
-=======
+    }
+
+    /**
      * @return String of jobs directory based on Manta username.
      */
     default String getMantaJobsDirectory() {
         return deriveHomeDirectoryFromUser(getMantaUser()) + MantaClient.SEPARATOR + "jobs";
->>>>>>> 0a0df02b
     }
 
     /**
