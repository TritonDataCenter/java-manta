--- conflicted
+++ resolved
@@ -53,11 +53,7 @@
 import java.net.URI;
 import java.security.KeyPair;
 import java.util.List;
-<<<<<<< HEAD
-=======
 import java.util.concurrent.TimeUnit;
-import javax.management.DynamicMBean;
->>>>>>> 0208b289
 
 /**
  * Factory class that creates instances of
