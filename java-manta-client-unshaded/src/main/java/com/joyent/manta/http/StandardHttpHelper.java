/*
 * Copyright (c) 2016-2017, Joyent, Inc. All rights reserved.
 *
 * This Source Code Form is subject to the terms of the Mozilla Public
 * License, v. 2.0. If a copy of the MPL was not distributed with this
 * file, You can obtain one at http://mozilla.org/MPL/2.0/.
 */
package com.joyent.manta.http;

import com.joyent.manta.client.MantaMetadata;
import com.joyent.manta.client.MantaObjectInputStream;
import com.joyent.manta.client.MantaObjectResponse;
import com.joyent.manta.config.AuthAwareConfigContext;
import com.joyent.manta.config.ConfigContext;
import com.joyent.manta.config.DefaultsConfigContext;
import com.joyent.manta.domain.ObjectType;
import com.joyent.manta.exception.MantaChecksumFailedException;
import com.joyent.manta.exception.MantaClientException;
import com.joyent.manta.exception.MantaClientHttpResponseException;
import com.joyent.manta.exception.MantaObjectException;
import com.joyent.manta.exception.MantaUnexpectedObjectTypeException;
import com.joyent.manta.http.entity.DigestedEntity;
import com.joyent.manta.http.entity.NoContentEntity;
import com.joyent.manta.util.MantaUtils;
import com.twmacinta.util.FastMD5Digest;
import org.apache.commons.io.IOUtils;
import org.apache.commons.lang3.NotImplementedException;
import org.apache.commons.lang3.ObjectUtils;
import org.apache.commons.lang3.Validate;
import org.apache.http.HttpEntity;
import org.apache.http.HttpHeaders;
import org.apache.http.HttpRequest;
import org.apache.http.HttpResponse;
import org.apache.http.HttpStatus;
import org.apache.http.NameValuePair;
import org.apache.http.StatusLine;
import org.apache.http.client.methods.CloseableHttpResponse;
import org.apache.http.client.methods.HttpDelete;
import org.apache.http.client.methods.HttpGet;
import org.apache.http.client.methods.HttpHead;
import org.apache.http.client.methods.HttpPost;
import org.apache.http.client.methods.HttpPut;
import org.apache.http.client.methods.HttpUriRequest;
import org.apache.http.impl.client.CloseableHttpClient;
import org.apache.http.message.BasicNameValuePair;
import org.slf4j.Logger;
import org.slf4j.LoggerFactory;

import java.io.IOException;
import java.io.InputStream;
import java.util.Arrays;
import java.util.Collections;
import java.util.List;
import java.util.function.Function;

/**
 * Helper class used for common HTTP operations against the Manta server.
 *
 * @author <a href="https://github.com/dekobon">Elijah Zupancic</a>
 */
public class StandardHttpHelper implements HttpHelper {

    /**
     * Logger instance.
     */
    private static final Logger LOGGER = LoggerFactory.getLogger(StandardHttpHelper.class);

    /**
     * Configuration to check for upload validation.
     */
    private final boolean verifyUploads;

    /**
     * Whether or not automatic download continuation is enabled.
     *
     * @see ApacheHttpGetResponseEntityContentContinuator
     * @see RetryConfigAware
     * @see HttpContextRetryCancellation
     */
    private final boolean downloadContinuation;

    /**
     * Current connection context used for maintaining state between requests.
     */
    private final MantaConnectionContext connectionContext;

    /**
     * Factory used for request creation.
     */
    private final MantaHttpRequestFactory requestFactory;

    /**
     * Creates a new instance of the helper class.
     *
     * @param connectionContext saved context used between requests to the Manta client
     * @param connectionFactory ignored
     * @param config configuration context object
     */
    @Deprecated
    public StandardHttpHelper(final MantaConnectionContext connectionContext,
                              final MantaConnectionFactory connectionFactory,
                              final ConfigContext config) {
        this(connectionContext, config);
    }

    /**
     * Create a new instance of the HttpHelper which expects a static configuration since the request factory does not
     * have access to an {@link AuthAwareConfigContext}.
     *
     * @param connectionContext connection object
     * @param config configuration context object
     */
    StandardHttpHelper(final MantaConnectionContext connectionContext,
                       final ConfigContext config) {
        this(connectionContext,
                new MantaHttpRequestFactory(config.getMantaURL()),
                ObjectUtils.firstNonNull(
                        config.verifyUploads(),
                        DefaultsConfigContext.DEFAULT_VERIFY_UPLOADS),
                ObjectUtils.firstNonNull(
                        config.isDownloadContinuationEnabled(),
                        DefaultsConfigContext.DEFAULT_DOWNLOAD_CONTINUATION));
    }

    /**
     * Creates a new instance of the helper class which can use a potentially-dynamic {@link MantaHttpRequestFactory}.
     *
     * @param connectionContext connection object
     * @param requestFactory instance used for building requests to Manta
     * @param config configuration context object
     */
    @Deprecated
    public StandardHttpHelper(final MantaConnectionContext connectionContext,
                              final MantaHttpRequestFactory requestFactory,
                              final ConfigContext config) {
        this(connectionContext,
                requestFactory,
                ObjectUtils.firstNonNull(
                        config.verifyUploads(),
                        DefaultsConfigContext.DEFAULT_VERIFY_UPLOADS),
                ObjectUtils.firstNonNull(
                        config.isDownloadContinuationEnabled(),
                        DefaultsConfigContext.DEFAULT_DOWNLOAD_CONTINUATION));
    }

    /**
     * Creates a new instance of the helper class which can use a potentially-dynamic {@link MantaHttpRequestFactory}
     * and knows whether or not it supports verifying uploads by calculating checksums and download resuming by retrying
     * requests with updated Range headers.
     *
     * @param connectionContext connection object
     * @param requestFactory instance used for building requests to Manta
     * @param verifyUploads whether or not to validate response checksums
     * @param downloadContinuation whether or not to return an auto-resuming {@link java.io.InputStream}
     */
    public StandardHttpHelper(final MantaConnectionContext connectionContext,
                              final MantaHttpRequestFactory requestFactory,
                              final boolean verifyUploads,
                              final boolean downloadContinuation) {
        this.connectionContext = Validate.notNull(connectionContext, "MantaConnectionContext must not be null");
        this.requestFactory = Validate.notNull(requestFactory, "MantaHttpRequestFactory must not be null");
        this.verifyUploads = verifyUploads;

        this.downloadContinuation = downloadContinuation && verifyDownloadContinuationConditions(connectionContext);

        if (downloadContinuation && !this.downloadContinuation) {
            LOGGER.warn("Download continuation requested but provided connection context is invalid. Retries must "
                    + "be cancellable or disabled");
        }
    }

    @Override
    public MantaConnectionContext getConnectionContext() {
        return connectionContext;
    }

    @Override
    public MantaHttpRequestFactory getRequestFactory() {
        return requestFactory;
    }

    /**
     * @return true if we are validating MD5 checksums against the Manta Computed-MD5 header
     */
    @Deprecated
    protected boolean validateUploadsEnabled() {
        return this.verifyUploads;
    }

    @Override
    public HttpResponse httpHead(final String path) throws IOException {
        Validate.notNull(path, "Path must not be null");

        LOGGER.debug("HEAD   {}", path);

        final HttpHead head = requestFactory.head(path);
        return executeAndCloseRequest(head, "HEAD   {} response [{}] {} ");
    }

    @Override
    public HttpResponse httpGet(final String path) throws IOException {
        Validate.notNull(path, "Path must not be null");

        LOGGER.debug("GET    {}", path);

        final HttpGet get = requestFactory.get(path);
        return executeAndCloseRequest(get, "GET    {} response [{}] {} ");
    }

    @Override
    public HttpResponse httpDelete(final String path) throws IOException {
        Validate.notNull(path, "Path must not be null");

        LOGGER.debug("DELETE {}", path);

        final HttpDelete delete = requestFactory.delete(path);
        return executeAndCloseRequest(delete, "DELETE {} response [{}] {} ");
    }

    @Override
    public HttpResponse httpPost(final String path) throws IOException {
        return httpPost(path, null, null);
    }

    @Override
    public HttpResponse httpPost(final String path,
                                 final MantaHttpHeaders headers,
                                 final HttpEntity entity) throws IOException {
        Validate.notNull(path, "Path must not be null");

        LOGGER.debug("POST   {}", path);

        final MantaHttpHeaders httpHeaders;

        if (headers == null) {
            httpHeaders = new MantaHttpHeaders();
        } else {
            httpHeaders = headers;
        }

        final HttpPost post = requestFactory.post(path);
        MantaHttpRequestFactory.addHeaders(post, httpHeaders.asApacheHttpHeaders());

        if (entity != null) {
            post.setEntity(entity);
        }

        return executeAndCloseRequest(post, (Integer) null,
                "POST   {} response [{}] {} ");
    }

    @Override
    public MantaObjectResponse httpPut(final String path,
                                       final MantaHttpHeaders headers,
                                       final HttpEntity entity,
                                       final MantaMetadata metadata)
            throws IOException {
        Validate.notNull(path, "Path must not be null");

        LOGGER.debug("PUT    {}", path);

        final MantaHttpHeaders httpHeaders;

        if (headers == null) {
            httpHeaders = new MantaHttpHeaders();
        } else {
            httpHeaders = headers;
        }

        if (metadata != null) {
            httpHeaders.putAll(metadata);
        }

        final HttpPut put = requestFactory.put(path);
        MantaHttpRequestFactory.addHeaders(put, httpHeaders.asApacheHttpHeaders());

        final DigestedEntity md5DigestedEntity;

        if (entity != null) {
            if (this.verifyUploads) {
                md5DigestedEntity = new DigestedEntity(entity, new FastMD5Digest());
                put.setEntity(md5DigestedEntity);
            } else {
                md5DigestedEntity = null;
                put.setEntity(entity);
            }
        } else {
            md5DigestedEntity = null;
        }

        final CloseableHttpClient client = connectionContext.getHttpClient();
        final MantaObjectResponse obj;

        try (CloseableHttpResponse response = client.execute(put)) {
            StatusLine statusLine = response.getStatusLine();
            LOGGER.debug("PUT    {} response [{}] {} ", path, statusLine.getStatusCode(),
                    statusLine.getReasonPhrase());
            final MantaHttpHeaders responseHeaders = new MantaHttpHeaders(response.getAllHeaders());
            // We add back in the metadata made in the request so that it is easily available
            responseHeaders.putAll(httpHeaders.metadata());

            obj = new MantaObjectResponse(path, responseHeaders, metadata);

            if (statusLine.getStatusCode() != HttpStatus.SC_NO_CONTENT) {
                throw new MantaClientHttpResponseException(put, response,
                        put.getURI().getPath());
            }

            if (this.verifyUploads) {
                validateChecksum(md5DigestedEntity, obj.getMd5Bytes(), put, response);
            }
        }

        /* We set the content type on the result object from the entity
         * PUT if that content type isn't already present on the result object.
         * This allows for the result object to have the original
         * content-type even if it isn't part of any response headers. */
        if (obj.getContentType() == null && entity != null && entity.getContentType() != null) {
            obj.setContentType(entity.getContentType().getValue());
        }


        return obj;
    }

    @Override
    public MantaObjectResponse httpPutMetadata(final String path,
                                               final MantaHttpHeaders headers,
                                               final MantaMetadata metadata) throws IOException {
        headers.putAll(metadata);
        headers.setContentEncoding("chunked");

        List<NameValuePair> pairs = Collections.singletonList(new BasicNameValuePair("metadata", "true"));

        HttpPut put = requestFactory.put(path, pairs);
        MantaHttpRequestFactory.addHeaders(put, headers.asApacheHttpHeaders());
        put.setEntity(NoContentEntity.INSTANCE);

        try (CloseableHttpResponse response = executeRequest(
                put, HttpStatus.SC_NO_CONTENT,
                "PUT    {} response [{}] {} ")) {

            final MantaHttpHeaders responseHeaders = new MantaHttpHeaders(
                    response.getAllHeaders());

            MantaObjectResponse obj = new MantaObjectResponse(path,
                    responseHeaders, metadata);

            HttpEntity entity = response.getEntity();

            if (obj.getContentType() == null && entity != null
                    && entity.getContentType() != null) {
                obj.setContentType(entity.getContentType().getValue());
            }

            return obj;
        }
    }

    @Override
    public MantaObjectInputStream httpRequestAsInputStream(final HttpUriRequest request,
                                                           final MantaHttpHeaders requestHeaders)
            throws IOException {
        if (requestHeaders != null) {
            MantaHttpRequestFactory.addHeaders(request, requestHeaders.asApacheHttpHeaders());
        }

        final int expectedHttpStatus;

        if (requestHeaders != null && requestHeaders.containsKey(HttpHeaders.RANGE)) {
            expectedHttpStatus = HttpStatus.SC_PARTIAL_CONTENT;
        } else {
            expectedHttpStatus = HttpStatus.SC_OK;
        }

        final Function<CloseableHttpResponse, MantaObjectInputStream> responseAction;
        if (this.downloadContinuation && HttpGet.METHOD_NAME.equalsIgnoreCase(request.getMethod())) {
            responseAction = buildContinuationResponseAction(request);
        } else {
            responseAction = buildResponseAction(request);
        }

        return executeRequest(
                request,
                expectedHttpStatus,
                responseAction,
                false,
                "GET    {} response [{}] {} ");
    }

    /**
     * Prepare the appropriate response action for converting a response into a {@link MantaObjectInputStream}. May
     * delegate to {@link #buildContinuationResponseAction(HttpUriRequest)} if download continuation is enabled.
     *
     * @param request the initial request
     * @return a response action
     */
    private static Function<CloseableHttpResponse, MantaObjectInputStream> buildResponseAction(
            final HttpUriRequest request) {
        return response -> {
            HttpEntity entity = response.getEntity();

            if (entity == null) {
                final String msg = "Can't process null response entity.";
                final MantaClientException exception = new MantaClientException(msg);
                exception.setContextValue("uri", request.getRequestLine().getUri());
                exception.setContextValue("method", request.getRequestLine().getMethod());

                throw exception;
            }

            final MantaHttpHeaders responseHeaders = new MantaHttpHeaders(response.getAllHeaders());
            final String path = request.getURI().getPath();
            // MantaObjectResponse expects to be constructed with the
            // encoded path, which it then decodes when a caller does
            // getPath.  However, here the HttpUriRequest has already
            // decoded.
            final MantaObjectResponse metadata = new MantaObjectResponse(MantaUtils.formatPath(path),
                    responseHeaders);

            if (metadata.isDirectory()) {
                final String msg = "Directories do not have data, so data streams "
                        + "from directories are not possible.";
                final MantaUnexpectedObjectTypeException exception =
                        new MantaUnexpectedObjectTypeException(msg,
                                ObjectType.FILE, ObjectType.DIRECTORY);
                exception.setContextValue("path", path);

                if (metadata.getHttpHeaders() != null) {
                    exception.setResponseHeaders(metadata.getHttpHeaders());
                }

                throw exception;
            }

            InputStream backingStream;

            try {
<<<<<<< HEAD
                if (!entity.getContent().getClass().equals(EofSensorInputStream.class)) {
                    String msg = String.format("We are expecting an instance of [%s] as "
                                    + "a stream, but instead received: [%s]", EofSensorInputStream.class,
                            entity.getContent().getClass());
                    throw new UnsupportedOperationException(msg);
                }

                backingStream = (EofSensorInputStream) entity.getContent();
=======
                backingStream = entity.getContent();
>>>>>>> 0208b289
            } catch (IOException ioe) {
                String msg = String.format(
                        "Error getting stream from entity content for path: %s",
                        path);
                MantaObjectException e = new MantaObjectException(msg, ioe);
                e.setContextValue("path", path);
                HttpHelper.annotateContextedException(e, request, response);
                throw e;
            }

            return new MantaObjectInputStream(metadata, response,
                    backingStream);
        };
    }

    @SuppressWarnings("checkstyle:JavadocMethod")
    private static Function<CloseableHttpResponse, MantaObjectInputStream> buildContinuationResponseAction(
            final HttpUriRequest request) {
        throw new NotImplementedException("not yet");
    }

    /**
     * Checks to make sure that the uploaded entity's MD5 matches the MD5 as calculated on the server. This check is
     * skipped if the entity is null.
     *
     * @param entity null or the entity object
     * @param serverMd5 service side computed MD5 value
     * @param request HTTP request object
     * @param response HTTP response object
     * @throws MantaChecksumFailedException thrown if the MD5 values do not match
     */
    protected static void validateChecksum(final DigestedEntity entity,
                                           final byte[] serverMd5,
                                           final HttpRequest request,
                                           final HttpResponse response)
            throws MantaChecksumFailedException {
        Validate.notNull(entity, "Request body required");

        if (serverMd5 == null || serverMd5.length == 0) {
            final String msg = "Server calculated MD5 is missing";
            throw new MantaChecksumFailedException(msg, request, response);
        }

        final byte[] clientMd5 = entity.getDigest();
        final boolean areMd5sTheSame = Arrays.equals(serverMd5, clientMd5);

        if (!areMd5sTheSame) {
            String msg = "Client calculated MD5 and server calculated MD5 do not match";
            MantaChecksumFailedException e = new MantaChecksumFailedException(msg, request, response);
            e.setContextValue("serverMd5", MantaUtils.byteArrayAsHexString(serverMd5));
            e.setContextValue("clientMd5", MantaUtils.byteArrayAsHexString(clientMd5));

            throw e;
        }
    }

    @Override
    public CloseableHttpResponse executeRequest(final HttpUriRequest request,
                                                final String logMessage,
                                                final Object... logParameters)
            throws IOException {
        return executeRequest(request, null, logMessage, logParameters);
    }

    @Override
    public CloseableHttpResponse executeRequest(final HttpUriRequest request,
                                                final Integer expectedStatusCode,
                                                final String logMessage,
                                                final Object... logParameters)
            throws IOException {
        Validate.notNull(request, "Request object must not be null");

        CloseableHttpClient client = connectionContext.getHttpClient();

        CloseableHttpResponse response = client.execute(request);
        StatusLine statusLine = response.getStatusLine();

        if (LOGGER.isDebugEnabled() && logMessage != null) {
            LOGGER.debug(logMessage, logParameters, statusLine.getStatusCode(),
                    statusLine.getReasonPhrase());
        }

        if (isFailedStatusCode(expectedStatusCode, statusLine)) {
            throw new MantaClientHttpResponseException(request, response,
                    request.getURI().getPath());
        }

        return response;
    }

    @Override
    public CloseableHttpResponse executeAndCloseRequest(final HttpUriRequest request,
                                                        final String logMessage,
                                                        final Object... logParameters)
            throws IOException {
        return executeAndCloseRequest(request, (Integer) null, logMessage, logParameters);
    }

    @Override
    public CloseableHttpResponse executeAndCloseRequest(final HttpUriRequest request,
                                                        final Integer expectedStatusCode,
                                                        final String logMessage,
                                                        final Object... logParameters)
            throws IOException {
        return executeRequest(request, expectedStatusCode, true,
                logMessage, logParameters);
    }

    @Override
    public CloseableHttpResponse executeRequest(final HttpUriRequest request,
                                                final Integer expectedStatusCode,
                                                final boolean closeResponse,
                                                final String logMessage,
                                                final Object... logParameters)
            throws IOException {
        Validate.notNull(request, "Request object must not be null");

        CloseableHttpClient client = connectionContext.getHttpClient();
        CloseableHttpResponse response = client.execute(request);

        try {
            StatusLine statusLine = response.getStatusLine();

            if (LOGGER.isDebugEnabled() && logMessage != null) {
                LOGGER.debug(logMessage, logParameters, statusLine.getStatusCode(),
                        statusLine.getReasonPhrase());
            }

            if (isFailedStatusCode(expectedStatusCode, statusLine)) {
                String path = request.getURI().getPath();
                throw new MantaClientHttpResponseException(request, response,
                        path);
            }

            return response;
        } finally {
            if (closeResponse) {
                IOUtils.closeQuietly(response);
            }
        }
    }

    @Override
    public <R> R executeAndCloseRequest(final HttpUriRequest request,
                                        final Function<CloseableHttpResponse, R> responseAction,
                                        final String logMessage,
                                        final Object... logParameters)
            throws IOException {
        return executeAndCloseRequest(request, null,
                responseAction, logMessage, logParameters);
    }

    @Override
    public <R> R executeAndCloseRequest(final HttpUriRequest request,
                                        final Integer expectedStatusCode,
                                        final Function<CloseableHttpResponse, R> responseAction,
                                        final String logMessage,
                                        final Object... logParameters)
            throws IOException {
        return executeRequest(request, expectedStatusCode, responseAction,
                true, logMessage, logParameters);
    }

    @Override
    public <R> R executeRequest(final HttpUriRequest request,
                                final Integer expectedStatusCode,
                                final Function<CloseableHttpResponse, R> responseAction,
                                final boolean closeResponse,
                                final String logMessage,
                                final Object... logParameters)
            throws IOException {
        Validate.notNull(request, "Request object must not be null");

        CloseableHttpClient client = connectionContext.getHttpClient();

        CloseableHttpResponse response = client.execute(request);
        try {
            StatusLine statusLine = response.getStatusLine();

            if (LOGGER.isDebugEnabled()) {
                LOGGER.debug(logMessage, logParameters, statusLine.getStatusCode(),
                        statusLine.getReasonPhrase());
            }

            if (isFailedStatusCode(expectedStatusCode, statusLine)) {
                throw new MantaClientHttpResponseException(request, response,
                        request.getURI().getPath());
            }

            if (responseAction != null) {
                return responseAction.apply(response);
            } else {
                return null;
            }
        } finally {
            if (closeResponse) {
                IOUtils.closeQuietly(response);
            }
        }
    }

    /**
     * Utility method that determines if a request failed by comparing the status code to an expectation if present
     * (non-null) or by finding out if the HTTP status code is less than 400.
     *
     * @param expectedStatusCode null for default behavior or the specific status code
     * @param statusLine status line object containing status code
     * @return boolean true indicates the request failed
     */
    protected static boolean isFailedStatusCode(final Integer expectedStatusCode,
                                                final StatusLine statusLine) {
        int code = statusLine.getStatusCode();

        if (expectedStatusCode == null) {
            return code >= HttpStatus.SC_BAD_REQUEST;
        } else {
            return code != expectedStatusCode;
        }
    }

    /**
     * Check if we can safely provide download continuation.
     *
     * @param connCtx the connection context which should also be a {@link RetryConfigAware}
     * @return if it is safe to enable download continuation
     */
    private static boolean verifyDownloadContinuationConditions(final MantaConnectionContext connCtx) {
        if (!(connCtx instanceof MantaApacheHttpClientContext)) {
            return false;
        }

        final MantaApacheHttpClientContext apacheConnCtx = (MantaApacheHttpClientContext) connCtx;

        // download continuation can only be enabled if retries are either cancellable or disabled
        return apacheConnCtx.isRetryCancellable() || !apacheConnCtx.isRetryEnabled();
    }

    @Override
    public void close() throws Exception {
        connectionContext.close();
    }
}<|MERGE_RESOLUTION|>--- conflicted
+++ resolved
@@ -436,18 +436,7 @@
             InputStream backingStream;
 
             try {
-<<<<<<< HEAD
-                if (!entity.getContent().getClass().equals(EofSensorInputStream.class)) {
-                    String msg = String.format("We are expecting an instance of [%s] as "
-                                    + "a stream, but instead received: [%s]", EofSensorInputStream.class,
-                            entity.getContent().getClass());
-                    throw new UnsupportedOperationException(msg);
-                }
-
-                backingStream = (EofSensorInputStream) entity.getContent();
-=======
                 backingStream = entity.getContent();
->>>>>>> 0208b289
             } catch (IOException ioe) {
                 String msg = String.format(
                         "Error getting stream from entity content for path: %s",
