--- conflicted
+++ resolved
@@ -584,28 +584,7 @@
     }
 
     @Override
-<<<<<<< HEAD
-    public MantaConnectionContext getConnectionContext() {
-        return connectionContext;
-    }
-
-    @Override
-    public MantaHttpRequestFactory getRequestFactory() {
-        return requestFactory;
-    }
-
-    /**
-     * @return true if we are validating MD5 checksums against the Manta Computed-MD5 header
-     */
-    protected boolean validateUploadsEnabled() {
-        return validateUploads;
-    }
-
-    @Override
     public void close() throws IOException {
-=======
-    public void close() throws Exception {
->>>>>>> c5e14387
         connectionContext.close();
     }
 }